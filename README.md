<p align="center">
  <a href="https://ant.design">
    <img width="200" src="https://github.com/Watfaq/clash-rs/assets/543405/76122ef1-eac8-478a-8ba4-ca5e54f8e272">
  </a>
</p>

<h1 align="center">ClashRS</h1>

<div align="center">

A custom protocol, rule based network proxy software.

[![CI](https://github.com/Watfaq/clash-rs/actions/workflows/ci.yml/badge.svg)](https://github.com/Watfaq/clash-rs/actions/workflows/ci.yml)
[![codecov](https://codecov.io/gh/Watfaq/clash-rs/graph/badge.svg?token=ZQK5WB63KR)](https://codecov.io/gh/Watfaq/clash-rs)

</div>

## ✨ Features

- 🌈 Flexible traffic routing rules based off source/destination IP/Domain/GeoIP etc.
- 📦 Local anti spoofing DNS with support of UDP/TCP/DoH/DoT remote, and expose it as a local UDP/TCP/DoH/DoT server.
- 🛡 Run as an HTTP/Socks5 proxy, or utun device as a home network gateway.
- ⚙️ Shadowsocks/Trojan/Vmess/Wireguard(userspace)/Tor/Tuic/Socks5(TCP/UDP) outbound support with different underlying trasports(gRPC/TLS/H2/WebSocket/etc.).
- 🌍 Dynamic remote rule/proxy loader.
- 🎵 Tracing with Jaeger

## 🖥 Environment Support

- Linux
- macOS
- Windows
  - You need to copy the [wintun.dll](https://wintun.net/) file which matches your architecture to the same directory as your executable and run you program as administrator.
- iOS - [TestFlight](https://testflight.apple.com/join/cLy4Ub5C) 

## 📦 Install

### Use With GUI

https://github.com/LibNyanpasu/clash-nyanpasu

### Download Prebuilt Binary

Can be found at https://github.com/Watfaq/clash-rs/releases

### Docker Image

https://github.com/Watfaq/clash-rs/pkgs/container/clash-rs

### Local Build

Dependencies

* cmake (3.29 or newer)
* libclang([LLVM](https://github.com/llvm/llvm-project/releases/tag/llvmorg-16.0.4))
* [nasm](https://www.nasm.us/pub/nasm/releasebuilds/2.16/win64/) (Windows)
* protoc(for geodata proto generation)
```
$ cargo build
```

## 🔨 Usage

### Example Config

sample.yaml:

```yaml
port: 7890
```

### Run
```shell
-> % ./target/debug/clash -c sample.yaml
```

### Help
```shell
-> % ./target/debug/clash -h
Usage: clash [OPTIONS]

Options:
  -d, --directory <DIRECTORY>
  -c, --config <FILE>          [default: config.yaml]
  -t, --test
  -h, --help                   Print help
  -V, --version                Print version
```
<<<<<<< HEAD
=======

## FFI

### Compile for apple platforms

To create a framework for iOS and macOS platforms

```shell
git clone https://github.com/Watfaq/clash-rs.git
cd clash-rs
chmod +x scripts/build_apple.sh
./scripts/build_apple.sh
```

This command will generate a `clashrs.xcframework` file in the `build` directory.

>>>>>>> 14e7d320
## 🔗 Links

- [Documentation](https://watfaq.gitbook.io/clashrs-user-manual/)
- [Config Reference](https://watfaq.github.io/clash-rs/)
- [Roadmap](https://github.com/Watfaq/clash-rs/issues/59)


### SSH

```
Host gitea-ssh.yba.dev
  ProxyCommand /opt/homebrew/bin/cloudflared access ssh --hostname %h
```

### LFS

```
git config --add http.extraheader "cf-access-token: $(cloudflared access token -app=https://gitea.yba.dev)"
```

## 🤝 Contributing

- [CONTRIBUTING.md](CONTRIBUTING.md)
- [Telegram User Group](https://t.me/thisisnotclash)

## ❤️ Inspired By
- [Dreamacro/clash](https://github.com/Dreamacro/clash)
- [eycorsican/leaf](https://github.com/eycorsican/leaf)<|MERGE_RESOLUTION|>--- conflicted
+++ resolved
@@ -85,8 +85,6 @@
   -h, --help                   Print help
   -V, --version                Print version
 ```
-<<<<<<< HEAD
-=======
 
 ## FFI
 
@@ -103,7 +101,6 @@
 
 This command will generate a `clashrs.xcframework` file in the `build` directory.
 
->>>>>>> 14e7d320
 ## 🔗 Links
 
 - [Documentation](https://watfaq.gitbook.io/clashrs-user-manual/)
