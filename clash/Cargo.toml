[package]
name = "clash"
repository = { workspace = true }
version = { workspace = true }
edition = { workspace = true }

[[bin]]
name = "clash"
path = "src/main.rs"

[dependencies]
<<<<<<< HEAD
clap = { version = "4.5.3", features = ["derive"] }
=======
clap = { version = "4.5.4", features = ["derive"] }
>>>>>>> 91b337b6

clash_lib = { path = "../clash_lib", version = "0.1" }<|MERGE_RESOLUTION|>--- conflicted
+++ resolved
@@ -9,10 +9,6 @@
 path = "src/main.rs"
 
 [dependencies]
-<<<<<<< HEAD
-clap = { version = "4.5.3", features = ["derive"] }
-=======
 clap = { version = "4.5.4", features = ["derive"] }
->>>>>>> 91b337b6
 
 clash_lib = { path = "../clash_lib", version = "0.1" }