name: Build/Test/Release

on:
  push:
    tags: ["v*"]
    branches: ["master"]
  pull_request:
    branches: ["master"]

concurrency:
  group: ${{ github.workflow }}-${{ github.event.pull_request.number || github.ref }}
  cancel-in-progress: true

env:
  PACKAGE: "clash"
  REGISTRY: "ghcr.io"
  IMAGE_NAME: "clash-rs"
  RUST_LOG: "clash=TRACE"
  RUST_TOOLCHAIN: "nightly-2024-12-20"

# Arm builder https://github.blog/changelog/2024-09-03-github-actions-arm64-linux-and-windows-runners-are-now-generally-available/
jobs:
  compile:
    name: ${{ matrix.release-name || matrix.target || 'Unknown' }}
    permissions:
      contents: write
    runs-on: ${{ matrix.os || 'ubuntu-latest' }}
    strategy:
      fail-fast: false
      matrix:
        include:
          # Example
          # when not set, default will be used (except target, cross)
          # - os: ubuntu-latest
          #   target: x86_64-unknown-linux-gnu
          #   release-name: $target
          #   toolchain: nightly
          #   tool: cargo/cross
          #   postfix: ""
          #   extra-args: ""
          #   components: ""
          #   rustflags: "--cfg tokio_unstable"

          # Linux x86 gnu
          - os: ubuntu-latest
            target: x86_64-unknown-linux-gnu
            tool: cross
            extra-args: -F "plus"
          - os: ubuntu-latest
            target: i686-unknown-linux-gnu
            tool: cross
            extra-args: -F "plus"
          # Linux x86 musl
          - os: ubuntu-latest
            target: x86_64-unknown-linux-musl
            tool: cross
<<<<<<< HEAD
            extra-args: -F "plus"
=======
            extra-args: -F "shadowsocks, tuic, onion, jemallocator"
          - os: ubuntu-latest
            target: i686-unknown-linux-musl
            tool: cross
            extra-args: -F "shadowsocks, tuic, onion"
>>>>>>> 7260c56b
          # Linux x86 gnu static-crt
          - os: ubuntu-latest
            target: x86_64-unknown-linux-gnu
            release-name: x86_64-unknown-linux-gnu-static-crt
            tool: cross
            extra-args: -F "plus"
            rustflags: "-Ctarget-feature=+crt-static --cfg tokio_unstable"
          - os: ubuntu-latest
            target: i686-unknown-linux-gnu
            release-name: i686-unknown-linux-gnu-static-crt
            tool: cross
            extra-args: -F "plus"
            rustflags: "-Ctarget-feature=+crt-static --cfg tokio_unstable"
          # Linux arm gnu
          - os: ubuntu-latest
            target: aarch64-unknown-linux-gnu
            tool: cross
            extra-args: -F "plus"
          - os: ubuntu-latest
            target: armv7-unknown-linux-gnueabi
            tool: cross
            extra-args: -F "plus"
          - os: ubuntu-latest
            target: armv7-unknown-linux-gnueabihf
            tool: cross
            extra-args: -F "plus"
          # Linux arm musl
          - os: ubuntu-latest
            target: aarch64-unknown-linux-musl
            tool: cross
<<<<<<< HEAD
            extra-args: -F "plus"
=======
            extra-args: -F "shadowsocks, tuic, onion, jemallocator"
>>>>>>> 7260c56b
          - os: ubuntu-latest
            target: armv7-unknown-linux-musleabihf
            tool: cross
            extra-args: -F "plus"
          # Linux arm gnu static-crt
          - os: ubuntu-latest
            target: aarch64-unknown-linux-gnu
            release-name: aarch64-unknown-linux-gnu-static-crt
            tool: cross
            extra-args: -F "plus"
            rustflags: "-Ctarget-feature=+crt-static --cfg tokio_unstable"
          - os: ubuntu-latest
            target: armv7-unknown-linux-gnueabi
            release-name: armv7-unknown-linux-gnueabi-static-crt
            tool: cross
            extra-args: -F "plus"
            rustflags: "-Ctarget-feature=+crt-static --cfg tokio_unstable"
          # Linux RISC-V gnu
          - os: ubuntu-latest
            target: riscv64gc-unknown-linux-gnu
            tool: cross
            extra-args: -F "shadowsocks, tuic"
          # Windows
          - os: windows-latest
            target: x86_64-pc-windows-msvc
            tool: cargo
            postfix: ".exe"
            extra-args: -F "plus"
          - os: windows-latest
            target: i686-pc-windows-msvc
            tool: cargo
            postfix: ".exe"
            extra-args: -F "plus"
          - os: windows-latest
            target: aarch64-pc-windows-msvc
            tool: cargo
            postfix: ".exe"
            extra-args: -F "standard"
          # Windows static-crt
          - os: windows-latest
            target: x86_64-pc-windows-msvc
            release-name: x86_64-pc-windows-msvc-static-crt
            tool: cargo
            postfix: ".exe"
            extra-args: -F "plus"
            rustflags: "-Ctarget-feature=+crt-static --cfg tokio_unstable"
          - os: windows-latest
            target: i686-pc-windows-msvc
            release-name: i686-pc-windows-msvc-static-crt
            tool: cargo
            postfix: ".exe"
            extra-args: -F "plus"
            rustflags: >-
              -Ctarget-feature=+crt-static
              -Clink-args=/NODEFAULTLIB:libvcruntimed.lib
              -Clink-args=/NODEFAULTLIB:vcruntime.lib
              -Clink-args=/NODEFAULTLIB:vcruntimed.lib
              -Clink-args=/NODEFAULTLIB:libcmtd.lib
              -Clink-args=/NODEFAULTLIB:msvcrt.lib
              -Clink-args=/NODEFAULTLIB:msvcrtd.lib
              -Clink-args=/NODEFAULTLIB:libucrt.lib
              -Clink-args=/NODEFAULTLIB:libucrtd.lib

              -Clink-args=/DEFAULTLIB:libcmt.lib
              -Clink-args=/DEFAULTLIB:libvcruntime.lib
              -Clink-args=/DEFAULTLIB:ucrt.lib
              --cfg tokio_unstable
          - os: windows-latest
            target: aarch64-pc-windows-msvc
            release-name: aarch64-pc-windows-msvc-static-crt
            tool: cargo
            postfix: ".exe"
            extra-args: -F "shadowsocks, tuic"
            rustflags: "-Ctarget-feature=+crt-static --cfg tokio_unstable"
          # MacOSX
          - os: macos-14
            target: x86_64-apple-darwin
            tool: cargo
            extra-args: -F "plus"
          - os: macos-14
            target: aarch64-apple-darwin
            tool: cargo
            extra-args: -F "plus"
          # MacOSX static-crt
          - os: macos-14
            target: x86_64-apple-darwin
            release-name: x86_64-apple-darwin-static-crt
            tool: cargo
            extra-args: -F "plus"
            rustflags: "-Ctarget-feature=+crt-static --cfg tokio_unstable"
          - os: macos-14
            target: aarch64-apple-darwin
            release-name: aarch64-apple-darwin-static-crt
            tool: cargo
            extra-args: -F "plus"
            rustflags: "-Ctarget-feature=+crt-static --cfg tokio_unstable"
          # BSD
          - os: ubuntu-latest
            target: x86_64-unknown-freebsd
            tool: cross
<<<<<<< HEAD
            extra-args: --verbose -F "standard"
          - os: ubuntu-latest
            target: i686-unknown-freebsd
            tool: cross
            extra-args: --verbose -F "standard"
            
=======
            extra-args: -F "shadowsocks, tuic"
          - os: ubuntu-latest
            target: i686-unknown-freebsd
            tool: cross
            extra-args: -F "shadowsocks, tuic"
>>>>>>> 7260c56b
          # Android
          - os: ubuntu-latest
            target: aarch64-linux-android
            tool: cross
            extra-args: -F "android"
          - os: ubuntu-latest
            target: armv7-linux-androideabi
            tool: cross
            extra-args: -F "android"
          - os: ubuntu-latest
            target: x86_64-linux-android
            tool: cross
            extra-args: -F "android"
          - os: ubuntu-latest
            target: i686-linux-android
            tool: cross
            extra-args: -F "android"
          # Linux mips: tier-3, pity
          # Windows gnu: tokio dont work
          # Windows aarch: todo

    steps:
      - uses: actions/checkout@v4
        with:
          submodules: true
      - uses: actions/cache@v4
        with:
          path: |
            ~/.cargo/registry
            ~/.cargo/git
            ~/.cargo/bin/
            ~/.cargo/registry/index/
            ~/.cargo/registry/cache/
            ~/.cargo/git/db/
            target/
          key: ${{ matrix.release-name || matrix.target }}-${{ hashFiles('**/Cargo.toml') }}
          restore-keys: |
            ${{ matrix.release-name || matrix.target }}

      - uses: dtolnay/rust-toolchain@master
        with:
          toolchain: ${{ matrix.toolchain || env.RUST_TOOLCHAIN || 'nightly' }}
          targets: ${{ matrix.target }}
          components: ${{ matrix.components || 'rustfmt, clippy' }}
      - name: Install rust targets & cross
        if: matrix.tool == 'cross'
        run: |
          rustup target add ${TARGET}
          rm -f ~/.cargo/bin/cross*
          cargo install cross --git https://github.com/cross-rs/cross
        env:
          TARGET: ${{ matrix.target }}
      - name: Install Protoc
        uses: arduino/setup-protoc@v3
        with:
          version: "23.x"
          repo-token: ${{ secrets.GITHUB_TOKEN }}

      - name: Set environment variables (non Windows)
        if: matrix.os != 'windows-latest'
        run: |
          echo "CLASH_GIT_REF=${GITHUB_REF}" >> $GITHUB_ENV
          echo "CLASH_GIT_SHA=${GITHUB_SHA}" >> $GITHUB_ENV

      - name: Set environment variables (Windows)
        if: matrix.os == 'windows-latest'
        run: |
          echo "CLASH_GIT_REF=$env:GITHUB_REF" | Out-File -FilePath $env:GITHUB_ENV -Append
          echo "CLASH_GIT_SHA=$env:GITHUB_SHA" | Out-File -FilePath $env:GITHUB_ENV -Append

      - name: Cargo fmt
        uses: clechasseur/rs-cargo@v3
        with:
          command: fmt
          args: --all -- --check
        env:
          CLASH_DOCKER_TEST: "true"

      - name: Cargo clippy
        uses: clechasseur/rs-cargo@v3
        with:
          tool: ${{ matrix.tool }}
          command: clippy
          args: --all --target ${{ matrix.target }} ${{ matrix.extra-args }} -- -D warnings
        env:
          CLASH_DOCKER_TEST: "true"

      - name: Cargo test (docker test on linux, non BSD)
        uses: clechasseur/rs-cargo@v3
        if: ${{ startsWith(matrix.os, 'ubuntu') && !contains(matrix.target, 'freebsd') }}
        with:
          tool: ${{ matrix.tool }}
          command: test
          args: --workspace --exclude clash_ffi --target ${{ matrix.target }} ${{ matrix.extra-args }}
        env:
          CROSS_CONTAINER_OPTS: "--network host"
          CLASH_DOCKER_TEST: "true"
          RUSTFLAGS: ${{ matrix.rustflags || '--cfg tokio_unstable' }}

      - name: Cargo test (no docker test on windows-non-arm and macos)
        uses: clechasseur/rs-cargo@v3
        if: ${{ !startsWith(matrix.os, 'ubuntu') && matrix.target != 'aarch64-pc-windows-msvc' }}
        with:
          tool: ${{ matrix.tool }}
          command: test
          args: --workspace --exclude clash_ffi --target ${{ matrix.target }} ${{ matrix.extra-args }}
        env:
          RUSTFLAGS: ${{ matrix.rustflags || '--cfg tokio_unstable' }}

      - name: Cargo build
        uses: clechasseur/rs-cargo@v3
        with:
          tool: ${{ matrix.tool }}
          command: build
          args: --release --target ${{ matrix.target }} ${{ matrix.extra-args }}
        env:
          RUSTFLAGS: ${{ matrix.rustflags || '--cfg tokio_unstable' }}

      - name: Rename binary
        run: mv target/${{ matrix.target }}/release/clash-rs${{ matrix.postfix }} ${{ env.PACKAGE }}-${{ matrix.release-name || matrix.target }}${{ matrix.postfix }}

      - name: Upload binaries
        uses: actions/upload-artifact@v4
        with:
          name: ${{ matrix.release-name || matrix.target }}
          path: ${{ env.PACKAGE }}-${{ matrix.release-name || matrix.target }}${{ matrix.postfix }}

      - name: Setup tmate session
        if: ${{ failure() }}
        uses: mxschmitt/action-tmate@v3
        with:
          detached: true
          timeout-minutes: 15
          limit-access-to-actor: true

  release:
    name: Release
    needs: [compile]
    runs-on: ubuntu-latest
    steps:
      - uses: actions/checkout@v4
        with:
          fetch-depth: 0
          fetch-tags: true

      - name: Merge binaries
        uses: actions/upload-artifact/merge@v4
        with:
          name: binaries
          pattern: "*"
          retention-days: 1

      - name: Download binaries
        uses: actions/download-artifact@v4
        with:
          name: binaries
          path: ./packages

      - name: Create SHA256Sums.txt and version.txt
        run: |
          cd packages
          sha256sum * >> sha256sums.txt
          cat sha256sums.txt
          chmod +x ./clash-x86_64-unknown-linux-musl
          ./clash-x86_64-unknown-linux-musl -v >> version.txt
          cat version.txt

      - name: Move latest tag for git-cliff nightly
        run: |
          git tag latest -f

      - name: Generate a changelog
        uses: orhun/git-cliff-action@main
        id: git-cliff
        with:
          config: .github/cliff.toml
          args: --latest --strip header
        env:
          GITHUB_REPO: ${{ github.repository }}

      - name: Github stable release
        uses: softprops/action-gh-release@v2
        if: startsWith(github.ref, 'refs/tags/v')
        with:
          token: ${{ secrets.GITHUB_TOKEN }}
          prerelease: false
          generate_release_notes: false
          body: ${{ steps.git-cliff.outputs.content }}
          files: |
            packages/*
            LICENSE*

      - name: Delete old latest nightly release
        if: startsWith(github.ref, 'refs/heads/master')
        uses: actions/github-script@v7
        with:
          github-token: ${{secrets.GITHUB_TOKEN}}
          script: |
            const tag = 'latest'
            const { owner, repo } = context.repo
            const { data: { id } } = await github.rest.repos.getReleaseByTag({ owner, repo, tag })
            await github.rest.repos.deleteRelease({ owner, repo, release_id: id })

      - name: Update Latest Tag
        if: startsWith(github.ref, 'refs/heads/master')
        uses: richardsimko/update-tag@v1
        with:
          tag_name: latest
        env:
          GITHUB_TOKEN: ${{ secrets.GITHUB_TOKEN }}

      - name: Github nightly release
        uses: softprops/action-gh-release@v2
        if: startsWith(github.ref, 'refs/heads/master')
        with:
          token: ${{ secrets.GITHUB_TOKEN }}
          prerelease: true
          tag_name: "latest"
          generate_release_notes: false
          body: ${{ steps.git-cliff.outputs.content }}
          files: |
            packages/*
            LICENSE*

  docker-image:
    needs: [compile]
    name: Docker Image
    if: ${{ startsWith(github.ref, 'refs/tags/v') }}
    runs-on: ubuntu-latest
    permissions:
      contents: read
      packages: write
    steps:
      - uses: actions/checkout@v4
        with:
          submodules: true

      - name: Set docker image's tag
        run: |
          echo "TAG_VERSION=${REGISTRY}/${GITHUB_REPOSITORY_OWNER@L}/${IMAGE_NAME}:${GITHUB_REF#refs/tags/v}" >> $GITHUB_ENV
          echo "TAG_LATEST=${REGISTRY}/${GITHUB_REPOSITORY_OWNER@L}/${IMAGE_NAME}:latest" >> $GITHUB_ENV

      - name: Set up QEMU
        uses: docker/setup-qemu-action@v3

      - name: Set up Docker Buildx
        uses: docker/setup-buildx-action@v3

      - name: Download binaries amd64
        uses: actions/download-artifact@v4
        with:
          name: x86_64-unknown-linux-musl
          path: ./clash-rs

      - name: Download binaries arm64
        uses: actions/download-artifact@v4
        with:
          name: aarch64-unknown-linux-musl
          path: ./clash-rs

      - name: Rename binary
        run: |
          mv ./clash-rs/clash-x86_64-unknown-linux-musl ./clash-rs/clash-amd64
          mv ./clash-rs/clash-aarch64-unknown-linux-musl ./clash-rs/clash-arm64

      - name: Log in to Container Registry
        uses: docker/login-action@v3
        with:
          registry: ghcr.io
          username: watfaq
          password: ${{ secrets.GITHUB_TOKEN }}

      - name: Build and push release
        uses: docker/build-push-action@v6
        with:
          context: .
          file: .github/Dockerfile
          platforms: linux/amd64,linux/arm64
          push: true
          tags: ${{ env.TAG_VERSION }},${{ env.TAG_LATEST }}<|MERGE_RESOLUTION|>--- conflicted
+++ resolved
@@ -54,15 +54,11 @@
           - os: ubuntu-latest
             target: x86_64-unknown-linux-musl
             tool: cross
-<<<<<<< HEAD
-            extra-args: -F "plus"
-=======
-            extra-args: -F "shadowsocks, tuic, onion, jemallocator"
+            extra-args: -F "perf"
           - os: ubuntu-latest
             target: i686-unknown-linux-musl
             tool: cross
-            extra-args: -F "shadowsocks, tuic, onion"
->>>>>>> 7260c56b
+            extra-args: -F "plus"
           # Linux x86 gnu static-crt
           - os: ubuntu-latest
             target: x86_64-unknown-linux-gnu
@@ -93,11 +89,7 @@
           - os: ubuntu-latest
             target: aarch64-unknown-linux-musl
             tool: cross
-<<<<<<< HEAD
-            extra-args: -F "plus"
-=======
-            extra-args: -F "shadowsocks, tuic, onion, jemallocator"
->>>>>>> 7260c56b
+            extra-args: -F "perf"
           - os: ubuntu-latest
             target: armv7-unknown-linux-musleabihf
             tool: cross
@@ -198,20 +190,12 @@
           - os: ubuntu-latest
             target: x86_64-unknown-freebsd
             tool: cross
-<<<<<<< HEAD
-            extra-args: --verbose -F "standard"
+            extra-args: --verbose -F "bsd"
           - os: ubuntu-latest
             target: i686-unknown-freebsd
             tool: cross
-            extra-args: --verbose -F "standard"
-            
-=======
-            extra-args: -F "shadowsocks, tuic"
-          - os: ubuntu-latest
-            target: i686-unknown-freebsd
-            tool: cross
-            extra-args: -F "shadowsocks, tuic"
->>>>>>> 7260c56b
+            extra-args: --verbose -F "bsd"
+
           # Android
           - os: ubuntu-latest
             target: aarch64-linux-android
