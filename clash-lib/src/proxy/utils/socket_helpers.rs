--- conflicted
+++ resolved
@@ -107,9 +107,8 @@
                 domain,
             )
         }
-<<<<<<< HEAD
         (None, Some(src), _) if src.is_ipv6() => (
-            socket2::Socket::new(socket2::Domain::IPV6, socket2::Type::DGRAM, None)?,
+            try_create_dualstack_socket(src, socket2::Type::DGRAM)?.0,
             socket2::Domain::IPV6,
         ),
         (None, _, Some(iface)) if iface.addr_v6.is_some() => (
@@ -120,37 +119,6 @@
             socket2::Socket::new(socket2::Domain::IPV4, socket2::Type::DGRAM, None)?,
             socket2::Domain::IPV4,
         ),
-=======
-        (None, Some(src), _) if src.is_ipv6() => {
-            debug!("resolved v6 socket for v6 src {src:?}");
-            (
-                try_create_dualstack_socket(src, socket2::Type::DGRAM)?.0,
-                socket2::Domain::IPV6,
-            )
-        }
-        (None, _, Some(iface)) if iface.addr_v6.is_some() => {
-            debug!("resolved v6 socket for v6 iface {iface:?}");
-            (
-                socket2::Socket::new(
-                    socket2::Domain::IPV6,
-                    socket2::Type::DGRAM,
-                    None,
-                )?,
-                socket2::Domain::IPV6,
-            )
-        }
-        _ => {
-            debug!("defaulting to v4 socket");
-            (
-                socket2::Socket::new(
-                    socket2::Domain::IPV4,
-                    socket2::Type::DGRAM,
-                    None,
-                )?,
-                socket2::Domain::IPV4,
-            )
-        }
->>>>>>> f6924c6b
     };
     debug!("created udp socket: {socket:?}");
 
