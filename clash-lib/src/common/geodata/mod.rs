--- conflicted
+++ resolved
@@ -41,34 +41,13 @@
 
         let geosite_file = path.as_ref().to_path_buf();
 
-<<<<<<< HEAD
-        if !geosite_file.exists()
-            || download_url
-                .as_ref()
-                .is_some_and(|x| x.contains("force=true"))
-        {
-            if let Some(url) = download_url.as_ref() {
-                info!("downloading geodata from {}", url);
-                download(url, &geosite_file, &http_client)
-                    .await
-                    .map_err(|x| {
-                        Error::InvalidConfig(format!("geosite download failed: {x}"))
-                    })?;
-            } else {
-                return Err(Error::InvalidConfig(format!(
-                    "geosite `{}` not found and geosite_download_url is not set",
-                    path.as_ref().to_string_lossy()
-                )));
-            }
-=======
-        if !geosite_file.exists() {
+        if !geosite_file.exists() || download_url.contains("force=true") {
             info!("downloading geodata from {}", download_url);
             download(&download_url, &geosite_file, &http_client)
                 .await
                 .map_err(|x| {
                     Error::InvalidConfig(format!("geosite download failed: {x}"))
                 })?;
->>>>>>> a70dccc5
         }
         let bytes = tokio::fs::read(path).await?;
         let cache =
