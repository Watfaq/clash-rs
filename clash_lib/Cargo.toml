[package]
name = "clash_lib"
repository = { workspace = true }
version = { workspace = true }
edition = { workspace = true }

[features]
default = []
shadowsocks = ["dep:shadowsocks"]
tuic = ["dep:tuic", "dep:tuic-quinn", "dep:quinn", "dep:register-count"]
tracing = []
bench = ["criterion"]
onion = ["arti-client/onion-service-client"]

[dependencies]
# Async
tokio = { version = "1", features = ["full"] }
tokio-util = { version = "0.7", features = ["net", "codec", "io", "compat"] }
futures = "0.3"
async-recursion = "1"
async-trait = "0.1"
hyper = { version = "1", features = ["http1","http2","client", "server"] }
hyper-util = "0.1"


# Network proto
http = { version = "1" }
http-body-util = "0.1.2"
socket2 = { version = "0.5", features = ["all"] }
tokio-tungstenite = "0.23.1"

# TLS
<<<<<<< HEAD
tokio-rustls = { version = "0.26", default-features = false, features = ["ring"] }
hyper-rustls = { version = "0.27", default-features = false, features = ["ring", "http1", "http2"] }
=======
tokio-rustls = { version = "0.26", default-features = false, features = ["logging", "tls12"] }
hyper-rustls = { version = "0.27", default-features = false, features = ["http1", "http2"] }
>>>>>>> 624f40f6
rustls = { version  = "0.23", default-features = false, features=["ring"] }
rustls-pemfile = "2"
webpki-roots = "0.26"

# Error handing & logging
thiserror = "1"
anyhow = "1"
opentelemetry = "0.24"
opentelemetry_sdk = { version = "0.24", default-features = false, features = ["trace", "rt-tokio"] }
tracing-opentelemetry = "0.25"
opentelemetry-jaeger-propagator = "0.3"
opentelemetry-otlp = { version = "0.17" }
opentelemetry-semantic-conventions = "0.16"

# Data structures
url = "2"
bytes = "1"
ipnet = "2"
regex = "1"
byteorder = "1"
lru_time_cache ="0.11"
uuid = { version = "1", features = ["v4", "fast-rng", "macro-diagnostics", "serde"] }
foreign-types-shared = "0.3"
network-interface = "2"
base64 = "0.22"

httparse = "1"
h2 = "0.4"
prost = "0.13"
tower = { version = "0.5", features = ["util"] }
libc = "0.2"

ip_network_table-deps-treebitmap = "0.5"
once_cell = "1"

# Algorithms
crc32fast = "1"
brotli = "6"
hmac = "0.12"
sha1 = "0.10"
sha2 = "0.10"
md-5 = "0.10"
chacha20poly1305 = "0.10"
aead = { version = "0.5", features = ["std"] }
aes = "0.8"
aes-gcm = "0.10"
cfb-mode = "0.8"
const-fnv1a-hash = "1"

filetime = "0.2"
axum = { version = "0.7", features = ["ws"] }
tower-http = { version = "0.5", features = ["fs", "trace", "cors"] }
chrono = { version = "0.4", features = ["serde"] }

tun = { git = "https://github.com/Watfaq/rust-tun.git", rev = "8f7568190f1200d3e272ca534baf8d1578147e18",  features = ["async"] }
netstack-lwip = { git = "https://github.com/Watfaq/netstack-lwip.git", rev = "2817bf82740e04bbee6b7bf1165f55657a6ed163" }

boringtun = { version = "0.6", git = "https://github.com/cloudflare/boringtun.git", rev = "f672bb6c1e1e371240a8d151f15854687eb740bb" }
smoltcp = { version = "0.11", default-features = false, features = ["std", "log", "medium-ip", "proto-ipv4", "proto-ipv6", "socket-udp", "socket-tcp"] }

serde = { version = "1", features=["derive"] }
serde_yaml = "0.9"
serde_json = "1"
erased-serde = "0.4"

# DNS
hickory-client = "0.25.0-alpha.2"
hickory-resolver = "0.25.0-alpha.2"
hickory-server = { version = "0.25.0-alpha.2", features = ["dns-over-rustls", "dns-over-https-rustls"] }
hickory-proto = { version = "0.25.0-alpha.2", features = ["dns-over-rustls", "dns-over-https-rustls"]}



dhcproto = "0.12"
ring-compat = { version = "0.8", features = ["aead"] }

rand = "0.8"



tracing = "0.1"
tracing-subscriber = { version = "0.3", features = ["env-filter"] }
tracing-oslog = { branch = "main", git = "https://github.com/Absolucy/tracing-oslog.git" }
tracing-appender = "0.2"


shadowsocks = { version = "1", optional = true, features=["aead-cipher-2022","stream-cipher"] }
maxminddb = "0.24"
public-suffix = "0.1"
murmur3 = "0.5"

arti-client = { version = "0.21", default-features = false, features = ["tokio", "rustls", "compression", "static-sqlite"] }
tor-rtcompat = { version = "0.21", default-features = false, features = ["rustls"] }

# tuic
tuic = { rev = "82fab62", optional = true, git = "https://github.com/Itsusinn/tuic.git" }
tuic-quinn = { rev = "82fab62", optional = true, git = "https://github.com/Itsusinn/tuic.git" }
quinn = { version = "0.10", optional = true, default-features = false, features = ["futures-io", "runtime-tokio", "tls-rustls"] }
register-count = { version = "0.1", optional = true }

console-subscriber = { version = "0.4" }
tracing-timing = { version = "0.6" }
criterion = { version = "0.5", features = ["html_reports", "async_tokio"], optional = true }

memory-stats = "1.0.0"

[dev-dependencies]
tempfile = "3.12"
mockall = "0.13.0"
tokio-test = "0.4.4"
axum-macros = "0.4.0"
bollard = "0.17"
serial_test = "3.1.1"

[build-dependencies]
prost-build = "0.13"

[target.'cfg(macos)'.dependencies]
security-framework = "2.11.1"

[target.'cfg(windows)'.dependencies]
windows = { version = "0.58", features = [
    "Win32_Networking_WinSock",
    "Win32_Foundation",
    "Win32_NetworkManagement_Rras",
]}<|MERGE_RESOLUTION|>--- conflicted
+++ resolved
@@ -30,13 +30,8 @@
 tokio-tungstenite = "0.23.1"
 
 # TLS
-<<<<<<< HEAD
-tokio-rustls = { version = "0.26", default-features = false, features = ["ring"] }
-hyper-rustls = { version = "0.27", default-features = false, features = ["ring", "http1", "http2"] }
-=======
 tokio-rustls = { version = "0.26", default-features = false, features = ["logging", "tls12"] }
 hyper-rustls = { version = "0.27", default-features = false, features = ["http1", "http2"] }
->>>>>>> 624f40f6
 rustls = { version  = "0.23", default-features = false, features=["ring"] }
 rustls-pemfile = "2"
 webpki-roots = "0.26"
