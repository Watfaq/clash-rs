--- conflicted
+++ resolved
@@ -185,10 +185,6 @@
     "Win32_Networking_WinSock",
     "Win32_Foundation",
     "Win32_NetworkManagement_Rras",
-<<<<<<< HEAD
-] }
-=======
     "Win32_NetworkManagement_IpHelper",
     "Win32_NetworkManagement_Ndis"
-]}
->>>>>>> 9e09f8cd
+] }