use crate::Error;
use std::{collections::HashMap, fmt::Display, path::PathBuf, str::FromStr};

use educe::Educe;
use serde::{Deserialize, Deserializer, Serialize};
use serde_yaml::Value;

<<<<<<< HEAD
const DEFAULT_SO_MARK: u32 = 3389;
const DEFAULT_ROUTE_TABLE: u32 = 2468;
=======
use super::config::BindAddress;
>>>>>>> c8dfdffd

fn default_tun_address() -> String {
    "198.18.0.1/24".to_string()
}
fn default_tun_so_mark() -> u32 {
    DEFAULT_SO_MARK
}

fn default_route_table() -> u32 {
    DEFAULT_ROUTE_TABLE
}

#[derive(Serialize, Deserialize)]
#[serde(untagged)]
pub enum DnsHijack {
    Switch(bool),
    List(Vec<String>),
}

impl Default for DnsHijack {
    fn default() -> Self {
        DnsHijack::Switch(false)
    }
}

#[derive(Serialize, Deserialize, Default)]
#[serde(rename_all = "kebab-case")]
pub struct TunConfig {
    pub enable: bool,
    #[serde(alias = "device-url")]
    pub device_id: String,
    /// tun interface address
    #[serde(default = "default_tun_address")]
    pub gateway: String,
    pub routes: Option<Vec<String>>,
    #[serde(default)]
    pub route_all: bool,
    pub mtu: Option<u16>,
    /// fwmark on Linux only
    #[serde(default = "default_tun_so_mark")]
    pub so_mark: u32,
    /// policy routing table on Linux only
    #[serde(default = "default_route_table")]
    pub route_table: u32,
    /// Will hijack UDP:53 DNS queries to the Clash DNS server if set to true
    /// setting to a list has the same effect as setting to true
    #[serde(default)]
    pub dns_hijack: DnsHijack,
}

#[derive(Serialize, Deserialize, Default, Copy, Clone)]
#[serde(rename_all = "lowercase")]
pub enum RunMode {
    #[serde(alias = "Global")]
    Global,
    #[default]
    #[serde(alias = "Rule")]
    Rule,
    #[serde(alias = "Direct")]
    Direct,
}

impl Display for RunMode {
    fn fmt(&self, f: &mut std::fmt::Formatter<'_>) -> std::fmt::Result {
        match self {
            RunMode::Global => write!(f, "global"),
            RunMode::Rule => write!(f, "rule"),
            RunMode::Direct => write!(f, "direct"),
        }
    }
}

#[derive(PartialEq, Serialize, Deserialize, Default, Copy, Clone, Debug)]
#[serde(rename_all = "lowercase")]
pub enum LogLevel {
    Trace,
    Debug,
    #[default]
    Info,
    Warning,
    Error,
    #[serde(alias = "off")]
    Silent,
}

impl Display for LogLevel {
    fn fmt(&self, f: &mut std::fmt::Formatter<'_>) -> std::fmt::Result {
        match self {
            LogLevel::Trace => write!(f, "trace"),
            LogLevel::Debug => write!(f, "debug"),
            LogLevel::Info => write!(f, "info"),
            LogLevel::Warning => write!(f, "warn"),
            LogLevel::Error => write!(f, "error"),
            LogLevel::Silent => write!(f, "off"),
        }
    }
}

/// Example
/// ```yaml
/// ---
/// port: 8888
/// socks-port: 8889
/// mixed-port: 8899
///
/// tun:
///   enable: false
///   device-id: "dev://utun1989"
///
/// dns:
///   enable: true
///   listen: 127.0.0.1:53553
///   #   udp: 127.0.0.1:53553
///   #   tcp: 127.0.0.1:53553
///   #   dot: 127.0.0.1:53554
///   #   doh: 127.0.0.1:53555
///
///   # ipv6: false # when the false, response to AAAA questions will be empty
///
///   # These nameservers are used to resolve the DNS nameserver hostnames
/// below.   # Specify IP addresses only
///   default-nameserver:
///     - 114.114.114.114
///     - 8.8.8.8
///   enhanced-mode: fake-ip
///   fake-ip-range: 198.18.0.2/16 # Fake IP addresses pool CIDR
///   # use-hosts: true # lookup hosts and return IP record
///
///   # Hostnames in this list will not be resolved with fake IPs
///   # i.e. questions to these domain names will always be answered with their
///   # real IP addresses
///   # fake-ip-filter:
///   #   - '*.lan'
///   #   - localhost.ptlogin2.qq.com
///
///   # Supports UDP, TCP, DoT, DoH. You can specify the port to connect to.
///   # All DNS questions are sent directly to the nameserver, without proxies
///   # involved. Clash answers the DNS question with the first result gathered.
///   nameserver:
///     - 114.114.114.114 # default value
///     - 1.1.1.1 # default value
///     - tls://1.1.1.1:853 # DNS over TLS
///     - https://1.1.1.1/dns-query # DNS over HTTPS
/// #    - dhcp://en0 # dns from dhcp
///
/// allow-lan: true
/// mode: rule
/// log-level: debug
/// external-controller: 127.0.0.1:9090
/// external-ui: "public"
/// # secret: "clash-rs"
/// experimental:
///   ignore-resolve-fail: true
///
/// profile:
///   store-selected: true
///   store-fake-ip: false
///
/// proxy-groups:
///   - name: "relay" type: relay proxies:
///       - "plain-vmess"
///       - "ws-vmess"
///       - "auto"
///       - "fallback-auto"
///       - "load-balance"
///       - "select"
///       - DIRECT
///
///   - name: "relay-one" type: relay use:
///       - "file-provider"
///
///   - name: "auto" type: url-test use:
///       - "file-provider"
///     proxies:
///       - DIRECT
///     url: "http://www.gstatic.com/generate_204"
///     interval: 300
///
///   - name: "fallback-auto" type: fallback use:
///       - "file-provider"
///     proxies:
///       - DIRECT
///     url: "http://www.gstatic.com/generate_204"
///     interval: 300
///
///   - name: "load-balance" type: load-balance use:
///       - "file-provider"
///     proxies:
///       - DIRECT
///     strategy: round-robin
///     url: "http://www.gstatic.com/generate_204"
///     interval: 300
///
///   - name: select type: select use:
///       - "file-provider"
///
///   - name: test 🌏 type: select use:
///       - "file-provider"
///     proxies:
///       - DIRECT
///
/// proxies:
///   - name: plain-vmess type: vmess server: 10.0.0.13 port: 16823 uuid:
///     b831381d-6324-4d53-ad4f-8cda48b30811 alterId: 0 cipher: auto udp: true
///     skip-cert-verify: true
///   - name: ws-vmess type: vmess server: 10.0.0.13 port: 16824 uuid:
///     b831381d-6324-4d53-ad4f-8cda48b30811 alterId: 0 cipher: auto udp: true
///     skip-cert-verify: true network: ws ws-opts: path:
///     /api/v3/download.getFile headers: Host: www.amazon.com
///
///   - name: tls-vmess type: vmess server: 10.0.0.13 port: 8443 uuid:
///     23ad6b10-8d1a-40f7-8ad0-e3e35cd38297 alterId: 0 cipher: auto udp: true
///     skip-cert-verify: true tls: true
///
///   - name: h2-vmess type: vmess server: 10.0.0.13 port: 8444 uuid:
///     b831381d-6324-4d53-ad4f-8cda48b30811 alterId: 0 cipher: auto udp: true
///     skip-cert-verify: true tls: true network: h2 h2-opts: path: /ray
///
///   - name: vmess-altid type: vmess server: tw-1.ac.laowanxiang.com port: 153
///     uuid: 46dd0dd3-2cc0-3f55-907c-d94e54877687 alterId: 64 cipher: auto udp:
///     true network: ws ws-opts: path: /api/v3/download.getFile headers: Host:
///     5607b9d187e655736f563fee87d7283994721.laowanxiang.com
///   - name: "ss-simple" type: ss server: 10.0.0.13 port: 8388 cipher:
///     aes-256-gcm password: "password" udp: true
///   - name: "trojan" type: trojan server: 10.0.0.13 port: 9443 password:
///     password1 udp: true # sni: example.com # aka server name alpn:
///       - h2
///       - http/1.1
///     skip-cert-verify: true
///
/// proxy-providers:
///   file-provider:
///     type: file
///     path: ./ss.yaml
///     interval: 300
///     health-check:
///       enable: true
///       url: http://www.gstatic.com/generate_204
///       interval: 300
///
/// rule-providers:
///   file-provider:
///     type: file
///     path: ./rule-set.yaml
///     interval: 300
///     behavior: domain
///
/// rules:
///   - DOMAIN,ipinfo.io,relay
///   - RULE-SET,file-provider,trojan
///   - GEOIP,CN,relay
///   - DOMAIN-SUFFIX,facebook.com,REJECT
///   - DOMAIN-KEYWORD,google,select
///   - DOMAIN,google.com,select
///   - SRC-IP-CIDR,192.168.1.1/24,DIRECT
///   - GEOIP,CN,DIRECT
///   - DST-PORT,53,trojan
///   - SRC-PORT,7777,DIRECT
///   - MATCH, DIRECT
/// ...
/// ```
#[derive(Deserialize, Educe)]
#[serde(rename_all = "kebab-case", default)]
#[educe(Default)]
pub struct Config {
    /// The HTTP proxy port
    #[serde(alias = "http_port")]
    pub port: Option<Port>,
    /// The SOCKS5 proxy port
    pub socks_port: Option<Port>,
    /// The redir port
    #[doc(hidden)]
    pub redir_port: Option<Port>,
    pub tproxy_port: Option<Port>,
    /// The HTTP/SOCKS5 mixed proxy port
    /// # Example
    /// ```yaml
    /// mixed-port: 7892
    /// ```
    pub mixed_port: Option<Port>,

    /// HTTP and SOCKS5 proxy authentication
    pub authentication: Vec<String>,
    /// Allow connections to the local-end server from other LAN IP addresses
    /// Deprecated see `bind_address`
    pub allow_lan: Option<bool>,
    /// The address that the inbound listens on
    /// # Note
    /// - setting this to `*` will listen on all interfaces, which is
    ///   essentially the same as setting it to `0.0.0.0`
    /// - setting this to non local IP will enable `allow_lan` automatically
    /// - and if you don't want `allow_lan` to be enabled, you should set this
    ///   to `localhost` or `127.1`
    pub bind_address: BindAddress,
    /// Clash router working mode
    /// Either `rule`, `global` or `direct`
    pub mode: RunMode,
    /// Log level
    /// Either `debug`, `info`, `warning`, `error` or `off`
    pub log_level: LogLevel,
    /// DNS client/server settings
    pub dns: DNS,
    /// Profile settings
    pub profile: Profile,
    /// Proxy settings
    #[serde(rename = "proxies")]
    pub proxy: Option<Vec<HashMap<String, Value>>>,
    #[serde(rename = "proxy-groups")]
    /// Proxy group settings
    pub proxy_group: Option<Vec<HashMap<String, Value>>>,
    #[serde(rename = "rules")]
    /// Rule settings
    pub rule: Option<Vec<String>>,
    /// Hosts
    pub hosts: HashMap<String, String>,
    /// Country database path relative to the $CWD
    #[educe(Default = "Country.mmdb")]
    pub mmdb: String,
    /// Country database download url
    // TODO not compatiable with clash-meta
    #[educe(Default = Some("https://github.com/Loyalsoldier/geoip/releases/download/202307271745/Country.mmdb".into()))]
    pub mmdb_download_url: Option<String>,
    /// Optional ASN database path relative to the working dir
    #[educe(Default = "Country-asn.mmdb")]
    pub asn_mmdb: String,
    /// Optional ASN database download url
    pub asn_mmdb_download_url: Option<String>,
    /// Geosite database path relative to the $CWD
    #[educe(Default = "geosite.dat")]
    pub geosite: String,
    /// Geosite database download url
    #[educe(Default = Some("https://github.com/Loyalsoldier/v2ray-rules-dat/releases/download/202406182210/geosite.dat".into()))]
    pub geosite_download_url: Option<String>,

    // these options has default vals,
    // and needs extra processing
    /// whether your network environment supports IPv6
    /// this will affect the DNS server response to AAAA questions
    /// default is `false`
    pub ipv6: bool,
    /// external controller address
    pub external_controller: Option<String>,
    /// dashboard folder path relative to the $CWD
    pub external_ui: Option<String>,
    /// external controller secret
    pub secret: Option<String>,
    #[serde(rename = "interface-name")]
    /// outbound interface name
    /// # Note
    /// - not implemented yet
    pub interface: Option<String>,
    /// fwmark on Linux only
    /// # Note
    /// - not implemented yet
    pub routing_mask: Option<u32>,
    #[serde(rename = "proxy-providers")]
    /// proxy provider settings
    pub proxy_provider: Option<HashMap<String, HashMap<String, Value>>>,
    #[serde(rename = "rule-providers")]
    /// rule provider settings
    pub rule_provider: Option<HashMap<String, HashMap<String, Value>>>,
    /// experimental settings, if any
    pub experimental: Option<Experimental>,

    /// tun settings
    /// # Example
    /// ```yaml
    /// tun:
    ///   enable: true
    ///   device-id: "dev://utun1989"
    /// ```
    pub tun: Option<TunConfig>,

    #[serde(rename = "listeners")]
    pub listener: Option<Vec<HashMap<String, Value>>>,
}

impl TryFrom<PathBuf> for Config {
    type Error = Error;

    fn try_from(value: PathBuf) -> Result<Self, Self::Error> {
        let content = std::fs::read_to_string(value)?;
        let config = content.parse::<Config>()?;
        Ok(config)
    }
}

impl FromStr for Config {
    type Err = Error;

    fn from_str(s: &str) -> Result<Self, Self::Err> {
        let mut val: Value = serde_yaml::from_str(s).map_err(|e| {
            Error::InvalidConfig(format!(
                "couldn't not parse config content {s}: {e}"
            ))
        })?;

        val.apply_merge().map_err(|e| {
            Error::InvalidConfig(format!(
                "failed to process anchors in config content {s}: {e}"
            ))
        })?;

        serde_yaml::from_value(val).map_err(|e| {
            Error::InvalidConfig(format!(
                "counldn't not parse config content {s}: {e}"
            ))
        })
    }
}

#[derive(Serialize, Deserialize, Clone, Debug, PartialEq)]
#[serde(untagged)]
pub enum DNSListen {
    Udp(String),
    Multiple(HashMap<String, Value>),
}

/// DNS client/server settings
/// This section is optional. When not present, the DNS server will be disabled
/// and system DNS config will be used # Example
/// ```yaml
/// dns:
///   enable: true
///   ipv6: false # when the false, response to AAAA questions will be empty
///   listen:
///     udp: 127.0.0.1:53553
///     tcp: 127.0.0.1:53553
///     dot:
///       addr: 127.0.0.1:53554
///       hostname: dns.clash
///       ca-cert: dns.crt
///       ca-key: dns.key
///     doh:
///       addr: 127.0.0.1:53555
///       ca-cert: dns.crt
///       ca-key: dns.key
/// ```

#[derive(Serialize, Deserialize, Educe)]
#[serde(rename_all = "kebab-case", default)]
#[educe(Default)]
pub struct DNS {
    /// When disabled, system DNS config will be used
    /// All other DNS related options will only be used when this is enabled
    pub enable: bool,
    /// When false, response to AAAA questions will be empty
    pub ipv6: bool,
    /// Whether to `Config::hosts` as when resolving hostnames
    #[educe(Default = true)]
    pub user_hosts: bool,
    /// DNS servers
    pub nameserver: Vec<String>,
    /// Fallback DNS servers
    pub fallback: Vec<String>,
    /// Fallback DNS filter
    pub fallback_filter: FallbackFilter,
    /// DNS server listening address. If not present, the DNS server will be
    /// disabled.
    pub listen: Option<DNSListen>,
    /// Whether to use fake IP addresses
    pub enhanced_mode: DNSMode,
    /// Fake IP addresses pool CIDR
    #[educe(Default = "198.18.0.1/16")]
    pub fake_ip_range: String,
    /// Fake IP addresses filter
    pub fake_ip_filter: Vec<String>,
    /// Default nameservers, used to resolve DoH hostnames
    #[educe(Default = vec![
      String::from("114.114.114.114"),
      String::from("8.8.8.8")]
    )]
    pub default_nameserver: Vec<String>,
    /// Lookup domains via specific nameservers
    pub nameserver_policy: HashMap<String, String>,
}

#[derive(Serialize, Deserialize, Default, Clone, Debug)]
#[serde(rename_all = "kebab-case")]
pub enum DNSMode {
    #[default]
    Normal,
    FakeIp,
    RedirHost,
}

#[derive(Serialize, Deserialize, Clone, Educe)]
#[serde(default)]
#[educe(Default)]
pub struct FallbackFilter {
    #[serde(rename = "geoip")]
    #[educe(Default = true)]
    pub geo_ip: bool,

    #[serde(rename = "geoip-code")]
    #[educe(Default = "CN")]
    pub geo_ip_code: String,

    #[serde(rename = "ipcidr")]
    pub ip_cidr: Vec<String>,
    pub domain: Vec<String>,
}

#[derive(Serialize, Deserialize, Default)]
#[serde(rename_all = "kebab-case")]
pub struct Experimental {
    /// buffer size for tcp stream bidirectional copy
    pub tcp_buffer_size: Option<usize>,
}

#[derive(Serialize, Deserialize)]
#[serde(default)]
#[serde(rename_all = "kebab-case")]
pub struct Profile {
    /// Store the `select` results in $CWD/cache.db
    pub store_selected: bool,
    /// persistence fakeip
    pub store_fake_ip: bool,
}

impl Default for Profile {
    fn default() -> Self {
        Self {
            store_selected: true,
            store_fake_ip: false,
        }
    }
}

#[derive(PartialEq, Debug, Clone, Serialize, Copy)]
pub struct Port(pub u16);

impl From<Port> for u16 {
    fn from(val: Port) -> Self {
        val.0
    }
}

impl<'de> Deserialize<'de> for Port {
    fn deserialize<D>(deserializer: D) -> Result<Self, D::Error>
    where
        D: Deserializer<'de>,
    {
        #[derive(Deserialize)]
        #[serde(untagged)]
        enum StrOrNum {
            Str(String),
            Num(u64),
            Other,
        }

        let value = StrOrNum::deserialize(deserializer)?;

        match value {
            StrOrNum::Num(num) => u16::try_from(num)
                .map(Port)
                .map_err(|_| serde::de::Error::custom("Port number out of range")),

            StrOrNum::Str(s) => {
                s.parse::<u16>().map(Port).map_err(serde::de::Error::custom)
            }

            StrOrNum::Other => {
                Err(serde::de::Error::custom("Invalid type for port"))
            }
        }
    }
}

#[cfg(test)]
mod tests {
    use serde_yaml::Value;

    use crate::config::def::Port;

    use super::Config;

    #[test]
    fn parse_simple() {
        let cfg = r#"
        port: 9090
        "#;
        let c = cfg.parse::<Config>().expect("should parse");
        assert_eq!(c.port, Some(Port(9090)));
    }

    #[test]
    fn test_str_port() {
        let cfg = r#"
        port: "9090"
        "#;
        let c = cfg.parse::<Config>().expect("should parse");
        assert_eq!(c.port, Some(Port(9090)));
    }

    #[test]
    fn parse_example() {
        let example_cfg = r###"
# Port of HTTP(S) proxy server on the local end
port: 7890

# Port of SOCKS5 proxy server on the local end
socks-port: 7891

# Transparent proxy server port for Linux and macOS (Redirect TCP and TProxy UDP)
# redir-port: 7892

# Transparent proxy server port for Linux (TProxy TCP and TProxy UDP)
# tproxy-port: 7893

# HTTP(S) and SOCKS4(A)/SOCKS5 server on the same port
# mixed-port: 7890

# authentication of local SOCKS5/HTTP(S) server
# authentication:
#  - "user1:pass1"
#  - "user2:pass2"

# Set to true to allow connections to the local-end server from
# other LAN IP addresses
allow-lan: false

tun:
  enable: true
  stack: system
  device-id: dev://clash0

# This is only applicable when `allow-lan` is `true`
# '*': bind all IP addresses
# 192.168.122.11: bind a single IPv4 address
# "[aaaa::a8aa:ff:fe09:57d8]": bind a single IPv6 address
bind-address: '*'

# Clash router working mode
# rule: rule-based packet routing
# global: all packets will be forwarded to a single endpoint
# direct: directly forward the packets to the Internet
mode: rule

# Clash by default prints logs to STDOUT
# info / warning / error / debug / silent
log-level: info

# When set to false, resolver won't translate hostnames to IPv6 addresses
ipv6: false

# RESTful web API listening address
external-controller: 127.0.0.1:9090

# A relative path to the configuration directory or an absolute path to a
# directory in which you put some static web resource. Clash core will then
# serve it at `http://{{external-controller}}/ui`.
external-ui: folder

# Secret for the RESTful API (optional)
# Authenticate by spedifying HTTP header `Authorization: Bearer ${secret}`
# ALWAYS set a secret if RESTful API is listening on 0.0.0.0
# secret: ""

# Outbound interface name
interface-name: en0

# fwmark on Linux only
routing-mark: 6666

# Static hosts for DNS server and connection establishment (like /etc/hosts)
#
# Wildcard hostnames are supported (e.g. *.clash.dev, *.foo.*.example.com)
# Non-wildcard domain names have a higher priority than wildcard domain names
# e.g. foo.example.com > *.example.com > .example.com
# P.S. +.foo.com equals to .foo.com and foo.com
hosts:
  # '*.clash.dev': 127.0.0.1
  # '.dev': 127.0.0.1
  # 'alpha.clash.dev': '::1'

profile:
  # Store the `select` results in $HOME/.config/clash/.cache
  # set false If you don't want this behavior
  # when two different configurations have groups with the same name, the selected values are shared
  store-selected: false

  # persistence fakeip
  store-fake-ip: true

# DNS server settings
# This section is optional. When not present, the DNS server will be disabled.
dns:
  enable: false
  listen: 0.0.0.0:53
  # ipv6: false # when the false, response to AAAA questions will be empty

  # These nameservers are used to resolve the DNS nameserver hostnames below.
  # Specify IP addresses only
  default-nameserver:
    - 114.114.114.114
    - 8.8.8.8
  enhanced-mode: fake-ip # or redir-host (not recommended)
  fake-ip-range: 198.18.0.1/16 # Fake IP addresses pool CIDR
  # use-hosts: true # lookup hosts and return IP record
  
  # Hostnames in this list will not be resolved with fake IPs
  # i.e. questions to these domain names will always be answered with their
  # real IP addresses
  # fake-ip-filter:
  #   - '*.lan'
  #   - localhost.ptlogin2.qq.com
  
  # Supports UDP, TCP, DoT, DoH. You can specify the port to connect to.
  # All DNS questions are sent directly to the nameserver, without proxies
  # involved. Clash answers the DNS question with the first result gathered.
  nameserver:
    - 114.114.114.114 # default value
    - 8.8.8.8 # default value
    - tls://dns.rubyfish.cn:853 # DNS over TLS
    - https://1.1.1.1/dns-query # DNS over HTTPS
    - dhcp://en0 # dns from dhcp
    # - '8.8.8.8#en0'

  # When `fallback` is present, the DNS server will send concurrent requests
  # to the servers in this section along with servers in `nameservers`.
  # The answers from fallback servers are used when the GEOIP country
  # is not `CN`.
  # fallback:
  #   - tcp://1.1.1.1
  #   - 'tcp://1.1.1.1#en0'

  # If IP addresses resolved with servers in `nameservers` are in the specified
  # subnets below, they are considered invalid and results from `fallback`
  # servers are used instead.
  #
  # IP address resolved with servers in `nameserver` is used when
  # `fallback-filter.geoip` is true and when GEOIP of the IP address is `CN`.
  #
  # If `fallback-filter.geoip` is false, results from `nameserver` nameservers
  # are always used if not match `fallback-filter.ipcidr`.
  #
  # This is a countermeasure against DNS pollution attacks.
  # fallback-filter:
  #   geoip: true
  #   geoip-code: CN
  #   ipcidr:
  #     - 240.0.0.0/4
  #   domain:
  #     - '+.google.com'
  #     - '+.facebook.com'
  #     - '+.youtube.com'
  
  # Lookup domains via specific nameservers
  # nameserver-policy:
  #   'www.baidu.com': '114.114.114.114'
  #   '+.internal.crop.com': '10.0.0.1'

proxies:
  # Shadowsocks
  # The supported ciphers (encryption methods):
  #   aes-128-gcm aes-192-gcm aes-256-gcm
  #   aes-128-cfb aes-192-cfb aes-256-cfb
  #   aes-128-ctr aes-192-ctr aes-256-ctr
  #   rc4-md5 chacha20-ietf xchacha20
  #   chacha20-ietf-poly1305 xchacha20-ietf-poly1305
  - name: "ss1"
    type: ss
    server: server
    port: 443
    cipher: chacha20-ietf-poly1305
    password: "password"
    # udp: true

  - name: "ss2"
    type: ss
    server: server
    port: 443
    cipher: chacha20-ietf-poly1305
    password: "password"
    plugin: obfs
    plugin-opts:
      mode: tls # or http
      # host: bing.com

  - name: "ss3"
    type: ss
    server: server
    port: 443
    cipher: chacha20-ietf-poly1305
    password: "password"
    plugin: v2ray-plugin
    plugin-opts:
      mode: websocket # no QUIC now
      # tls: true # wss
      # skip-cert-verify: true
      # host: bing.com
      # path: "/"
      # mux: true
      # headers:
      #   custom: value

  # vmess
  # cipher support auto/aes-128-gcm/chacha20-poly1305/none
  - name: "vmess"
    type: vmess
    server: server
    port: 443
    uuid: uuid
    alterId: 32
    cipher: auto
    # udp: true
    # tls: true
    # skip-cert-verify: true
    # servername: example.com # priority over wss host
    # network: ws
    # ws-opts:
    #   path: /path
    #   headers:
    #     Host: v2ray.com
    #   max-early-data: 2048
    #   early-data-header-name: Sec-WebSocket-Protocol

  - name: "vmess-h2"
    type: vmess
    server: server
    port: 443
    uuid: uuid
    alterId: 32
    cipher: auto
    network: h2
    tls: true
    h2-opts:
      host:
        - http.example.com
        - http-alt.example.com
      path: /
  
  - name: "vmess-http"
    type: vmess
    server: server
    port: 443
    uuid: uuid
    alterId: 32
    cipher: auto
    # udp: true
    # network: http
    # http-opts:
    #   # method: "GET"
    #   # path:
    #   #   - '/'
    #   #   - '/video'
    #   # headers:
    #   #   Connection:
    #   #     - keep-alive

  - name: vmess-grpc
    server: server
    port: 443
    type: vmess
    uuid: uuid
    alterId: 32
    cipher: auto
    network: grpc
    tls: true
    servername: example.com
    # skip-cert-verify: true
    grpc-opts:
      grpc-service-name: "example"

  # socks5
  - name: "socks"
    type: socks5
    server: server
    port: 443
    # username: username
    # password: password
    # tls: true
    # skip-cert-verify: true
    # udp: true

  # http
  - name: "http"
    type: http
    server: server
    port: 443
    # username: username
    # password: password
    # tls: true # https
    # skip-cert-verify: true
    # sni: custom.com

  # Snell
  # Beware that there's currently no UDP support yet
  - name: "snell"
    type: snell
    server: server
    port: 44046
    psk: yourpsk
    # version: 2
    # obfs-opts:
      # mode: http # or tls
      # host: bing.com

  # Trojan
  - name: "trojan"
    type: trojan
    server: server
    port: 443
    password: yourpsk
    # udp: true
    # sni: example.com # aka server name
    # alpn:
    #   - h2
    #   - http/1.1
    # skip-cert-verify: true

  - name: trojan-grpc
    server: server
    port: 443
    type: trojan
    password: "example"
    network: grpc
    sni: example.com
    # skip-cert-verify: true
    udp: true
    grpc-opts:
      grpc-service-name: "example"

  - name: trojan-ws
    server: server
    port: 443
    type: trojan
    password: "example"
    network: ws
    sni: example.com
    # skip-cert-verify: true
    udp: true
    # ws-opts:
      # path: /path
      # headers:
      #   Host: example.com

  # ShadowsocksR
  # The supported ciphers (encryption methods): all stream ciphers in ss
  # The supported obfses:
  #   plain http_simple http_post
  #   random_head tls1.2_ticket_auth tls1.2_ticket_fastauth
  # The supported supported protocols:
  #   origin auth_sha1_v4 auth_aes128_md5
  #   auth_aes128_sha1 auth_chain_a auth_chain_b  
  - name: "ssr"
    type: ssr
    server: server
    port: 443
    cipher: chacha20-ietf
    password: "password"
    obfs: tls1.2_ticket_auth
    protocol: auth_sha1_v4
    # obfs-param: domain.tld
    # protocol-param: "#"
    # udp: true

proxy-groups:
  # relay chains the proxies. proxies shall not contain a relay. No UDP support.
  # Traffic: clash <-> http <-> vmess <-> ss1 <-> ss2 <-> Internet
  - name: "relay"
    type: relay
    proxies:
      - http
      - vmess
      - ss1
      - ss2

  # url-test select which proxy will be used by benchmarking speed to a URL.
  - name: "auto"
    type: url-test
    proxies:
      - ss1
      - ss2
      - vmess1
    # tolerance: 150
    # lazy: true
    url: 'http://www.gstatic.com/generate_204'
    interval: 300

  # fallback selects an available policy by priority. The availability is tested by accessing an URL, just like an auto url-test group.
  - name: "fallback-auto"
    type: fallback
    proxies:
      - ss1
      - ss2
      - vmess1
    url: 'http://www.gstatic.com/generate_204'
    interval: 300

  # load-balance: The request of the same eTLD+1 will be dial to the same proxy.
  - name: "load-balance"
    type: load-balance
    proxies:
      - ss1
      - ss2
      - vmess1
    url: 'http://www.gstatic.com/generate_204'
    interval: 300
    # strategy: consistent-hashing # or round-robin

  # select is used for selecting proxy or proxy group
  # you can use RESTful API to switch proxy is recommended for use in GUI.
  - name: Proxy
    type: select
    # disable-udp: true
    proxies:
      - ss1
      - ss2
      - vmess1
      - auto
 
  # direct to another infacename or fwmark, also supported on proxy
  - name: en1
    type: select
    interface-name: en1
    routing-mark: 6667
    proxies:
      - DIRECT 

  - name: UseProvider
    type: select
    use:
      - provider1
    proxies:
      - Proxy
      - DIRECT

proxy-providers:
  provider1:
    type: http
    url: "url"
    interval: 3600
    path: ./provider1.yaml
    health-check:
      enable: true
      interval: 600
      # lazy: true
      url: http://www.gstatic.com/generate_204
  test:
    type: file
    path: /test.yaml
    health-check:
      enable: true
      interval: 36000
      url: http://www.gstatic.com/generate_204

rules:
  - DOMAIN-SUFFIX,google.com,auto
  - DOMAIN-KEYWORD,google,auto
  - DOMAIN,google.com,auto
  - DOMAIN-SUFFIX,ad.com,REJECT
  - SRC-IP-CIDR,192.168.1.201/32,DIRECT
  # optional param "no-resolve" for IP rules (GEOIP, IP-CIDR, IP-CIDR6)
  - IP-CIDR,127.0.0.0/8,DIRECT
  - GEOIP,CN,DIRECT
  - DST-PORT,80,DIRECT
  - SRC-PORT,7777,DIRECT
  - RULE-SET,apple,REJECT # Premium only
  - MATCH,auto
  "###;

        let des: Config =
            serde_yaml::from_str(example_cfg).expect("should parse yaml");
        assert_eq!(des.port.expect("invalid port"), Port(7890));
        assert_eq!(des.dns.fallback_filter.geo_ip_code, String::from("CN"));
        assert_eq!(des.proxy.as_ref().map(|v| v.len()).unwrap_or(0), 14);
        assert_eq!(
            des.proxy
                .as_ref()
                .map(|v| v[2].get("name").unwrap().as_str())
                .unwrap(),
            Some("ss3")
        );
        assert_eq!(
            des.proxy
                .as_ref()
                .map(|v| v[2]
                    .get("plugin-opts")
                    .unwrap()
                    .as_mapping()
                    .unwrap()
                    .get(Value::String("mode".into()))
                    .unwrap()
                    .as_str())
                .unwrap(),
            Some("websocket")
        );
    }
}<|MERGE_RESOLUTION|>--- conflicted
+++ resolved
@@ -5,12 +5,10 @@
 use serde::{Deserialize, Deserializer, Serialize};
 use serde_yaml::Value;
 
-<<<<<<< HEAD
 const DEFAULT_SO_MARK: u32 = 3389;
 const DEFAULT_ROUTE_TABLE: u32 = 2468;
-=======
+
 use super::config::BindAddress;
->>>>>>> c8dfdffd
 
 fn default_tun_address() -> String {
     "198.18.0.1/24".to_string()
