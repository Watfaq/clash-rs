#![feature(ip)]

#[macro_use]
extern crate anyhow;

use crate::{
    app::{
        dispatcher::Dispatcher, dns, inbound::manager::InboundManager,
        outbound::manager::OutboundManager, router::Router,
    },
    config::{
        def,
        internal::{proxy::OutboundProxy, InternalConfig},
    },
};
use app::{dispatcher::StatisticsManager, dns::SystemResolver, profile};
use common::{auth, http::new_http_client, mmdb};
use config::def::LogLevel;
use once_cell::sync::OnceCell;
use proxy::tun::get_tun_runner;

use std::{io, path::PathBuf, sync::Arc};
use thiserror::Error;
use tokio::{
    sync::{broadcast, mpsc, oneshot, Mutex},
    task::JoinHandle,
};
use tracing::{debug, error, info};

mod app;
mod common;
mod config;
mod proxy;
mod session;

<<<<<<< HEAD
use crate::common::geodata;
pub use config::def::Config as ClashConfigDef;
pub use config::def::DNS as ClashDNSConfigDef;
pub use config::DNSListen as ClashDNSListen;
pub use config::RuntimeConfig as ClashRuntimeConfig;
=======
pub use config::{
    def::{Config as ClashConfigDef, DNS as ClashDNSConfigDef},
    DNSListen as ClashDNSListen, RuntimeConfig as ClashRuntimeConfig,
};
>>>>>>> 27be031b

#[derive(Error, Debug)]
pub enum Error {
    #[error(transparent)]
    IpNet(#[from] ipnet::AddrParseError),
    #[error(transparent)]
    Io(#[from] io::Error),
    #[error(transparent)]
    Decode(#[from] prost::DecodeError),
    #[error(transparent)]
    Regex(#[from] regex::Error),
    #[error("invalid config: {0}")]
    InvalidConfig(String),
    #[error("profile error: {0}")]
    ProfileError(String),
    #[error("dns error: {0}")]
    DNSError(String),
    #[error("crypto error: {0}")]
    Crypto(String),
    #[error("operation error: {0}")]
    Operation(String),
}

pub type Runner = futures::future::BoxFuture<'static, Result<(), Error>>;

pub struct Options {
    pub config: Config,
    pub cwd: Option<String>,
    pub rt: Option<TokioRuntime>,
    pub log_file: Option<String>,
}

pub enum TokioRuntime {
    MultiThread,
    SingleThread,
}

#[allow(clippy::large_enum_variant)]
pub enum Config {
    Def(ClashConfigDef),
    Internal(InternalConfig),
    File(String),
    Str(String),
}

impl Config {
    pub fn try_parse(self) -> Result<InternalConfig, Error> {
        match self {
            Config::Def(c) => c.try_into(),
            Config::Internal(c) => Ok(c),
            Config::File(file) => {
                TryInto::<def::Config>::try_into(PathBuf::from(file))?.try_into()
            }
            Config::Str(s) => s.parse::<def::Config>()?.try_into(),
        }
    }
}

pub struct GlobalState {
    log_level: LogLevel,
    inbound_listener_handle: Option<JoinHandle<Result<(), Error>>>,
    tunnel_listener_handle: Option<JoinHandle<Result<(), Error>>>,
    api_listener_handle: Option<JoinHandle<Result<(), Error>>>,
    dns_listener_handle: Option<JoinHandle<Result<(), Error>>>,
    reload_tx: mpsc::Sender<(Config, oneshot::Sender<()>)>,
    cwd: String,
}

pub struct RuntimeController {
    shutdown_tx: mpsc::Sender<()>,
}

static RUNTIME_CONTROLLER: OnceCell<RuntimeController> = OnceCell::new();

pub fn start(opts: Options) -> Result<(), Error> {
    let rt = match opts.rt.as_ref().unwrap_or(&TokioRuntime::MultiThread) {
        TokioRuntime::MultiThread => tokio::runtime::Builder::new_multi_thread()
            .enable_all()
            .build()?,
        TokioRuntime::SingleThread => tokio::runtime::Builder::new_current_thread()
            .enable_all()
            .build()?,
    };

    rt.block_on(async {
        match start_async(opts).await {
            Err(e) => {
                eprintln!("start error: {}", e);
                Err(e)
            }
            Ok(_) => Ok(()),
        }
    })
}

pub fn shutdown() -> bool {
    match RUNTIME_CONTROLLER.get() {
        Some(controller) => controller.shutdown_tx.blocking_send(()).is_ok(),
        _ => false,
    }
}

async fn start_async(opts: Options) -> Result<(), Error> {
    let (shutdown_tx, mut shutdown_rx) = mpsc::channel(1);

    let _ = RUNTIME_CONTROLLER.get_or_init(|| RuntimeController { shutdown_tx });

    let config: InternalConfig = opts.config.try_parse()?;

    let cwd = opts.cwd.unwrap_or_else(|| ".".to_string());

    let (log_tx, _) = broadcast::channel(100);

    let log_collector = app::logging::EventCollector::new(vec![log_tx.clone()]);

    let _g = app::logging::setup_logging(
        config.general.log_level,
        log_collector,
        &cwd,
        opts.log_file,
    )
    .map_err(|x| eprintln!("failed to setup logging: {}", x))
    .unwrap_or_default();

    let default_panic = std::panic::take_hook();
    std::panic::set_hook(Box::new(move |info| {
        default_panic(info);
        error!("panic hook: {:?}", info);
    }));

    let mut tasks = Vec::<Runner>::new();
    let mut runners = Vec::new();

    debug!("initializing dns resolver");
    let system_resolver =
        Arc::new(SystemResolver::new().map_err(|x| Error::DNSError(x.to_string()))?);
<<<<<<< HEAD
    let client =
        new_http_client(system_resolver.clone()).map_err(|x| Error::DNSError(x.to_string()))?;
=======
    let client = new_http_client(system_resolver)
        .map_err(|x| Error::DNSError(x.to_string()))?;
>>>>>>> 27be031b

    debug!("initializing mmdb");
    let cwd = PathBuf::from(cwd);
    let mmdb = Arc::new(
        mmdb::Mmdb::new(
            cwd.join(&config.general.mmdb),
            config.general.mmdb_download_url,
            client,
        )
        .await?,
    );

    let client = new_http_client(system_resolver).map_err(|x| Error::DNSError(x.to_string()))?;
    let geodata = Arc::new(
        geodata::GeoData::new(
            cwd.join(&config.general.geosite),
            config.general.geosite_download_url,
            client,
        )
        .await?,
    );

    debug!("initializing cache store");
    let cache_store = profile::ThreadSafeCacheFile::new(
        cwd.join("cache.db").as_path().to_str().unwrap(),
        config.profile.store_selected,
    );

    let dns_resolver =
        dns::Resolver::new_resolver(&config.dns, cache_store.clone(), mmdb.clone())
            .await;

    debug!("initializing outbound manager");
    let outbound_manager = Arc::new(
        OutboundManager::new(
            config
                .proxies
                .into_values()
                .filter_map(|x| match x {
                    OutboundProxy::ProxyServer(s) => Some(s),
                    _ => None,
                })
                .collect(),
            config
                .proxy_groups
                .into_values()
                .filter_map(|x| match x {
                    OutboundProxy::ProxyGroup(g) => Some(g),
                    _ => None,
                })
                .collect(),
            config.proxy_providers,
            config.proxy_names,
            dns_resolver.clone(),
            cache_store.clone(),
            cwd.to_string_lossy().to_string(),
        )
        .await?,
    );

    debug!("initializing router");
    let router = Arc::new(
        Router::new(
            config.rules,
            config.rule_providers,
            dns_resolver.clone(),
            mmdb,
            geodata,
            cwd.to_string_lossy().to_string(),
        )
        .await,
    );

    let statistics_manager = StatisticsManager::new();

    let dispatcher = Arc::new(Dispatcher::new(
        outbound_manager.clone(),
        router.clone(),
        dns_resolver.clone(),
        config.general.mode,
        statistics_manager.clone(),
    ));

    let authenticator = Arc::new(auth::PlainAuthenticator::new(config.users));

    debug!("initializing inbound manager");
    let inbound_manager = Arc::new(Mutex::new(InboundManager::new(
        config.general.inbound,
        dispatcher.clone(),
        authenticator,
    )?));

    let inbound_runner = inbound_manager.lock().await.get_runner()?;
    let inbound_listener_handle = tokio::spawn(inbound_runner);

    let tun_runner =
        get_tun_runner(config.tun, dispatcher.clone(), dns_resolver.clone())?;
    let tun_runner_handle = tun_runner.map(tokio::spawn);

    debug!("initializing dns listener");
    let dns_listener_handle =
        dns::get_dns_listener(config.dns, dns_resolver.clone())
            .await
            .map(tokio::spawn);

    let (reload_tx, mut reload_rx) = mpsc::channel(1);

    let global_state = Arc::new(Mutex::new(GlobalState {
        log_level: config.general.log_level,
        inbound_listener_handle: Some(inbound_listener_handle),
        tunnel_listener_handle: tun_runner_handle,
        dns_listener_handle,
        reload_tx,
        api_listener_handle: None,
        cwd: cwd.to_string_lossy().to_string(),
    }));

    let api_runner = app::api::get_api_runner(
        config.general.controller,
        log_tx.clone(),
        inbound_manager.clone(),
        dispatcher,
        global_state.clone(),
        dns_resolver,
        outbound_manager,
        statistics_manager,
        cache_store,
        router,
        cwd.to_string_lossy().to_string(),
    );
    if let Some(r) = api_runner {
        let api_listener_handle = tokio::spawn(r);
        global_state.lock().await.api_listener_handle = Some(api_listener_handle);
    }

    runners.push(Box::pin(async move {
        shutdown_rx.recv().await;
        info!("receiving shutdown signal");
        Ok(())
    }));

    tasks.push(Box::pin(async move {
        futures::future::select_all(runners).await.0
    }));

    tasks.push(Box::pin(async move {
        let _ = tokio::signal::ctrl_c().await;
        Ok(())
    }));

    tasks.push(Box::pin(async move {
        while let Some((config, done)) = reload_rx.recv().await {
            info!("reloading config");
            let config = match config.try_parse() {
                Ok(c) => c,
                Err(e) => {
                    error!("failed to reload config: {}", e);
                    continue;
                }
            };

            debug!("reloading dns resolver");
<<<<<<< HEAD
            let system_resolver =
                Arc::new(SystemResolver::new().map_err(|x| Error::DNSError(x.to_string()))?);
            let client = new_http_client(system_resolver.clone())
=======
            let system_resolver = Arc::new(
                SystemResolver::new().map_err(|x| Error::DNSError(x.to_string()))?,
            );
            let client = new_http_client(system_resolver)
>>>>>>> 27be031b
                .map_err(|x| Error::DNSError(x.to_string()))?;

            debug!("reloading mmdb");
            let mmdb = Arc::new(
                mmdb::Mmdb::new(
                    cwd.join(&config.general.mmdb),
                    config.general.mmdb_download_url,
                    client,
                )
                .await?,
            );

            let client =
                new_http_client(system_resolver).map_err(|x| Error::DNSError(x.to_string()))?;
            let geodata = Arc::new(
                geodata::GeoData::new(
                    cwd.join(&config.general.geosite),
                    config.general.geosite_download_url,
                    client,
                )
                .await?,
            );

            debug!("reloading cache store");
            let cache_store = profile::ThreadSafeCacheFile::new(
                cwd.join("cache.db").as_path().to_str().unwrap(),
                config.profile.store_selected,
            );

            let dns_resolver = dns::Resolver::new_resolver(
                &config.dns,
                cache_store.clone(),
                mmdb.clone(),
            )
            .await;

            debug!("reloading outbound manager");
            let outbound_manager = Arc::new(
                OutboundManager::new(
                    config
                        .proxies
                        .into_values()
                        .filter_map(|x| match x {
                            OutboundProxy::ProxyServer(s) => Some(s),
                            _ => None,
                        })
                        .collect(),
                    config
                        .proxy_groups
                        .into_values()
                        .filter_map(|x| match x {
                            OutboundProxy::ProxyGroup(g) => Some(g),
                            _ => None,
                        })
                        .collect(),
                    config.proxy_providers,
                    config.proxy_names,
                    dns_resolver.clone(),
                    cache_store.clone(),
                    cwd.to_string_lossy().to_string(),
                )
                .await?,
            );

            debug!("reloading router");
            let router = Arc::new(
                Router::new(
                    config.rules,
                    config.rule_providers,
                    dns_resolver.clone(),
                    mmdb,
                    geodata,
                    cwd.to_string_lossy().to_string(),
                )
                .await,
            );

            let statistics_manager = StatisticsManager::new();

            let dispatcher = Arc::new(Dispatcher::new(
                outbound_manager.clone(),
                router.clone(),
                dns_resolver.clone(),
                config.general.mode,
                statistics_manager.clone(),
            ));

            let authenticator =
                Arc::new(auth::PlainAuthenticator::new(config.users));

            debug!("reloading inbound manager");
            let inbound_manager = Arc::new(Mutex::new(InboundManager::new(
                config.general.inbound,
                dispatcher.clone(),
                authenticator,
            )?));

            done.send(()).unwrap();

            debug!("stopping listeners");
            let mut g = global_state.lock().await;
            if let Some(h) = g.inbound_listener_handle.take() {
                h.abort();
            }
            if let Some(h) = g.tunnel_listener_handle.take() {
                h.abort();
            }
            if let Some(h) = g.dns_listener_handle.take() {
                h.abort();
            }
            if let Some(h) = g.api_listener_handle.take() {
                h.abort();
            }

            let inbound_listener_handle = inbound_manager
                .lock()
                .await
                .get_runner()
                .map(tokio::spawn)?;

            let tun_runner_handle = get_tun_runner(
                config.tun,
                dispatcher.clone(),
                dns_resolver.clone(),
            )?
            .map(tokio::spawn);

            debug!("reloading dns listener");
            let dns_listener_handle =
                dns::get_dns_listener(config.dns, dns_resolver.clone())
                    .await
                    .map(tokio::spawn);

            debug!("reloading api listener");
            let api_listener_handle = app::api::get_api_runner(
                config.general.controller,
                log_tx.clone(),
                inbound_manager.clone(),
                dispatcher,
                global_state.clone(),
                dns_resolver,
                outbound_manager,
                statistics_manager,
                cache_store,
                router,
                cwd.to_string_lossy().to_string(),
            )
            .map(tokio::spawn);

            g.inbound_listener_handle = Some(inbound_listener_handle);
            g.tunnel_listener_handle = tun_runner_handle;
            g.dns_listener_handle = dns_listener_handle;
            g.api_listener_handle = api_listener_handle;
        }
        Ok(())
    }));

    futures::future::select_all(tasks).await.0.map_err(|x| {
        error!("runtime error: {}, shutting down", x);
        x
    })
}

#[cfg(test)]
mod tests {
    use crate::{shutdown, start, Config, Options};
    use std::{thread, time::Duration};

    #[test]
    fn start_and_stop() {
        let conf = r#"
        socks-port: 7891
        bind-address: 127.0.0.1
        mmdb: "tests/data/Country.mmdb"
        "#;

        let handle = thread::spawn(|| {
            start(Options {
                config: Config::Str(conf.to_string()),
                cwd: None,
                rt: None,
                log_file: None,
            })
            .unwrap()
        });

        thread::spawn(|| {
            thread::sleep(Duration::from_secs(3));
            assert!(shutdown());
        });

        handle.join().unwrap();
    }
}<|MERGE_RESOLUTION|>--- conflicted
+++ resolved
@@ -33,18 +33,11 @@
 mod proxy;
 mod session;
 
-<<<<<<< HEAD
 use crate::common::geodata;
-pub use config::def::Config as ClashConfigDef;
-pub use config::def::DNS as ClashDNSConfigDef;
-pub use config::DNSListen as ClashDNSListen;
-pub use config::RuntimeConfig as ClashRuntimeConfig;
-=======
 pub use config::{
     def::{Config as ClashConfigDef, DNS as ClashDNSConfigDef},
     DNSListen as ClashDNSListen, RuntimeConfig as ClashRuntimeConfig,
 };
->>>>>>> 27be031b
 
 #[derive(Error, Debug)]
 pub enum Error {
@@ -181,20 +174,11 @@
     debug!("initializing dns resolver");
     let system_resolver =
         Arc::new(SystemResolver::new().map_err(|x| Error::DNSError(x.to_string()))?);
-<<<<<<< HEAD
     let client =
         new_http_client(system_resolver.clone()).map_err(|x| Error::DNSError(x.to_string()))?;
-=======
-    let client = new_http_client(system_resolver)
-        .map_err(|x| Error::DNSError(x.to_string()))?;
->>>>>>> 27be031b
-
+        
     debug!("initializing mmdb");
     let cwd = PathBuf::from(cwd);
-    let mmdb = Arc::new(
-        mmdb::Mmdb::new(
-            cwd.join(&config.general.mmdb),
-            config.general.mmdb_download_url,
             client,
         )
         .await?,
@@ -350,16 +334,9 @@
             };
 
             debug!("reloading dns resolver");
-<<<<<<< HEAD
             let system_resolver =
                 Arc::new(SystemResolver::new().map_err(|x| Error::DNSError(x.to_string()))?);
             let client = new_http_client(system_resolver.clone())
-=======
-            let system_resolver = Arc::new(
-                SystemResolver::new().map_err(|x| Error::DNSError(x.to_string()))?,
-            );
-            let client = new_http_client(system_resolver)
->>>>>>> 27be031b
                 .map_err(|x| Error::DNSError(x.to_string()))?;
 
             debug!("reloading mmdb");
