--- conflicted
+++ resolved
@@ -18,12 +18,7 @@
         api::AppState,
         dispatcher,
         dns::ThreadSafeDNSResolver,
-<<<<<<< HEAD
-        inbound::manager::{Ports, ThreadSafeInboundManager},
-        net::Interface,
-=======
         inbound::manager::{InboundManager, Ports},
->>>>>>> c8dfdffd
     },
     config::{def, internal::config::BindAddress},
 };
@@ -73,17 +68,7 @@
         mode: Some(run_mode),
         log_level: Some(global_state.log_level),
         ipv6: Some(dns_resolver.ipv6()),
-<<<<<<< HEAD
-        allow_lan: Some(match inbound_manager.get_bind_address() {
-            BindAddress::Any => true,
-            BindAddress::One(one) => match one {
-                Interface::IpAddr(ip) => !ip.is_loopback(),
-                Interface::Name(iface) => iface != "lo",
-            },
-        }),
-=======
         allow_lan: Some(state.inbound_manager.get_bind_address().0.is_unspecified()),
->>>>>>> c8dfdffd
     })
 }
 
