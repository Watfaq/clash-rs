--- conflicted
+++ resolved
@@ -1,13 +1,9 @@
 use crate::{
-    app::net::{get_outbound_interface, DEFAULT_OUTBOUND_INTERFACE},
+    app::net::{DEFAULT_OUTBOUND_INTERFACE, get_outbound_interface},
     dns::{
         ClashResolver, ThreadSafeDNSClient,
         dns_client::{DNSNetMode, DnsClient, Opts},
     },
-<<<<<<< HEAD
-=======
-    proxy::utils::{Interface, get_outbound_interface},
->>>>>>> e2c9c866
 };
 use std::sync::Arc;
 use tracing::{debug, warn};
