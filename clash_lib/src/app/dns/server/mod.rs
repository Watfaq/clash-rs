--- conflicted
+++ resolved
@@ -1,18 +1,6 @@
 use hickory_proto::op::Message;
 
-<<<<<<< HEAD
 use tracing::error;
-=======
-use hickory_proto::{
-    op::{Message, ResponseCode},
-    rr::{
-        RData, Record,
-        rdata::{A, AAAA},
-    },
-};
-
-use tracing::{debug, error};
->>>>>>> e2c9c866
 use watfaq_dns::DNSListenAddr;
 
 use crate::Runner;
