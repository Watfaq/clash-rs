--- conflicted
+++ resolved
@@ -78,13 +78,8 @@
             Ok(Response::new(Body::empty()))
         } else {
             Ok(Response::builder()
-<<<<<<< HEAD
-                .status(hyper::StatusCode::BAD_REQUEST)
-                .body(format!("invalid request uri: {}", req.uri().to_string()).into())
-=======
                 .status(http::StatusCode::BAD_REQUEST)
                 .body(format!("invalid request uri: {}", req.uri()).into())
->>>>>>> 1c76eb26
                 .unwrap())
         }
     } else {
