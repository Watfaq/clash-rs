--- conflicted
+++ resolved
@@ -78,11 +78,7 @@
 
         let pkt_container = pkt;
 
-<<<<<<< HEAD
         if let Some(pkt) = pkt_container {
-=======
-        if let Some(pkt) = pkt_container.as_ref() {
->>>>>>> 685ae2df
             if &pkt.dst_addr != remote_addr {
                 error!(
                     "udp packet dst_addr not match, pkt.dst_addr: {}, remote_addr: {}",
@@ -93,10 +89,6 @@
                     "udp packet dst_addr not match",
                 )));
             }
-<<<<<<< HEAD
-=======
-            let data = &pkt.data;
->>>>>>> 685ae2df
 
             if written.is_none() {
                 let n = ready!(inner.as_mut().poll_write(cx, pkt.data.as_ref()))?;
