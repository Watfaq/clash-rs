--- conflicted
+++ resolved
@@ -303,11 +303,7 @@
             })),
         };
         let handler = Handler::new(opts);
-<<<<<<< HEAD
-        run(handler, get_ws_runner().await?).await
-=======
         run_default_test_suites_and_cleanup(handler, get_ws_runner().await?).await
->>>>>>> 29287804
     }
 
     async fn get_grpc_runner() -> anyhow::Result<DockerTestRunner> {
@@ -350,11 +346,7 @@
             })),
         };
         let handler = Handler::new(opts);
-<<<<<<< HEAD
-        run(handler, get_grpc_runner().await?).await
-=======
         run_default_test_suites_and_cleanup(handler, get_grpc_runner().await?).await
->>>>>>> 29287804
     }
 
     async fn get_h2_runner() -> anyhow::Result<DockerTestRunner> {
@@ -397,10 +389,6 @@
             })),
         };
         let handler = Handler::new(opts);
-<<<<<<< HEAD
-        run(handler, get_h2_runner().await?).await
-=======
         run_default_test_suites_and_cleanup(handler, get_h2_runner().await?).await
->>>>>>> 29287804
     }
 }