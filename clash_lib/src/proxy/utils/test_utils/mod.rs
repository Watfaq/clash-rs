--- conflicted
+++ resolved
@@ -15,11 +15,7 @@
 };
 use tracing::info;
 
-<<<<<<< HEAD
-use self::docker_runner::DockerTest;
-=======
 use self::docker_runner::RunAndCleanup;
->>>>>>> 29287804
 
 pub mod config_helper;
 pub mod consts;
@@ -180,16 +176,11 @@
     Ok(end_time.duration_since(start_time))
 }
 
-<<<<<<< HEAD
-pub async fn run(handler: Arc<dyn OutboundHandler>, watch: impl DockerTest) -> anyhow::Result<()> {
-    watch
-=======
 pub async fn run_default_test_suites_and_cleanup(
     handler: Arc<dyn OutboundHandler>,
     docker_test_runner: impl RunAndCleanup,
 ) -> anyhow::Result<()> {
     docker_test_runner
->>>>>>> 29287804
         .run_and_cleanup(async move {
             let rv = ping_pong_test(handler.clone(), 10001).await;
             if rv.is_err() {
