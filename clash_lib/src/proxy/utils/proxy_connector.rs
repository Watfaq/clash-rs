--- conflicted
+++ resolved
@@ -21,11 +21,7 @@
     session::{Network, Session, SocksAddr, Type},
 };
 
-<<<<<<< HEAD
 use super::{new_tcp_stream, new_udp_socket};
-=======
-use super::{Interface, new_tcp_stream, new_udp_socket};
->>>>>>> e2c9c866
 
 /// allows a proxy to get a connection to a remote server
 #[async_trait]
