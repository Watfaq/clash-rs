use std::{
    io::IoSliceMut,
    ops::DerefMut,
    sync::Arc,
    task::{Context, Poll},
};

use blake2::{Blake2b, Digest};
use bytes::{BufMut, Bytes, BytesMut};
use digest::consts::U32;
use futures::ready;
use quinn::{
    udp::{RecvMeta, Transmit},
    AsyncUdpSocket, TokioRuntime,
};
use rand::Rng;

type Blake2b256 = Blake2b<U32>;

struct SalamanderObfs {
    key: Vec<u8>,
}

impl SalamanderObfs {
    /// create a new obfs
    ///
    /// new() should init a blake2b256 hasher with key to reduce calculation,
    /// but rust-analyzer can't recognize its type
    pub fn new(key: Vec<u8>) -> Self {
        Self { key }
    }

    pub fn obfs(&self, sale: &[u8], data: &mut [u8]) {
        let mut hasher = Blake2b256::new();
        hasher.update(&self.key);
        hasher.update(sale);
        let res: [u8; 32] = hasher.finalize().into();

        data.iter_mut().enumerate().for_each(|(i, v)| {
            *v ^= res[i % 32];
        });
    }

<<<<<<< HEAD
    fn encrpyt(&self, data: &mut [u8]) -> Bytes {
        let salt: [u8; 8] = rand::rng().random();
=======
    fn encrypt(&self, data: &mut [u8]) -> Bytes {
        let salt: [u8; 8] = rand::thread_rng().gen();
>>>>>>> f5e7eb06

        let mut res = BytesMut::with_capacity(8 + data.len());
        res.put_slice(&salt);
        self.obfs(&salt, data);
        res.put_slice(data);

        res.freeze()
    }

    fn decrypt(&self, data: &mut [u8]) {
        assert!(data.len() > 8, "data len must > 8");

        let (salt, data) = data.split_at_mut(8);
        self.obfs(salt, data);
        // data.advance(8); // sadlly IoSliceMut::advance is unstable
    }
}

pub struct Salamander {
    inner: Arc<dyn AsyncUdpSocket>,
    obfs: SalamanderObfs,
}

impl Salamander {
    pub fn new(socket: std::net::UdpSocket, key: Vec<u8>) -> std::io::Result<Self> {
        use quinn::Runtime;
        let inner = TokioRuntime.wrap_udp_socket(socket)?;

        std::io::Result::Ok(Self {
            inner,
            obfs: SalamanderObfs::new(key),
        })
    }
}

impl std::fmt::Debug for Salamander {
    fn fmt(&self, f: &mut std::fmt::Formatter<'_>) -> std::fmt::Result {
        self.inner.fmt(f)
    }
}

impl AsyncUdpSocket for Salamander {
    fn create_io_poller(
        self: std::sync::Arc<Self>,
    ) -> std::pin::Pin<Box<dyn quinn::UdpPoller>> {
        self.inner.clone().create_io_poller()
    }

    fn try_send(&self, transmit: &Transmit) -> std::io::Result<()> {
        let mut v = transmit.to_owned();
        // TODO: encrypt in place
        let x = self.obfs.encrypt(&mut v.contents.to_vec());
        v.contents = &x;
        self.inner.try_send(&v)
    }

    fn poll_recv(
        &self,
        cx: &mut Context,
        bufs: &mut [IoSliceMut<'_>],
        meta: &mut [RecvMeta],
    ) -> Poll<std::io::Result<usize>> {
        // the number of udp packets received
        let packet_nums = ready!(self.inner.poll_recv(cx, bufs, meta))?;
        meta.iter().take(packet_nums).for_each(|v| {
            tracing::trace!("meta addr {:?}, dst_ip: {:?}", v.addr, v.dst_ip);
        });
        bufs.iter_mut()
            .zip(meta.iter_mut())
            // first step take and then filter
            .take(packet_nums)
            .filter(|(_, meta)| meta.len > 8)
            .for_each(|(v, meta)| {
                let x = &mut v.deref_mut()[..meta.len];
                // decrypt in place, and drop first 8 bytes
                self.obfs.decrypt(x);
                let data = &mut x[8..];
                unsafe {
                    //  because IoSliceMut is transparent and .0 is also transparent, so it is a &[u8]
                    let b: IoSliceMut<'_> = std::mem::transmute(data);
                    *v = b;
                }
                // MUST update meta.len
                meta.len -= 8;
            });

        Poll::Ready(Ok(packet_nums))
    }

    fn local_addr(&self) -> std::io::Result<std::net::SocketAddr> {
        self.inner.local_addr()
    }

    fn may_fragment(&self) -> bool {
        self.inner.may_fragment()
    }
}

#[test]
#[ignore = "crash on Windows"]
fn test_skip() {
    let mut data = b"12345678AA".to_vec();

    let obfs = SalamanderObfs::new(b"123456".to_vec());

    let bufs = &mut [IoSliceMut::new(&mut data)];
    bufs.iter_mut().filter(|x| x.len() > 8).for_each(|v| {
        obfs.decrypt(v);
        let data: &mut [u8] = v.as_mut();
        let data = &mut data[8..];
        unsafe {
            let b: IoSliceMut<'_> = std::mem::transmute(data);
            *v = b;
        }
        println!("{:?}", v);
    });
}

#[test]
fn test_obfs() {
    let obfs = SalamanderObfs::new(b"obfs".to_vec());
    let mut data = b"hhh".to_vec();
    let x = obfs.encrypt(&mut data);
    let mut x = x.to_vec();

    let res = &mut IoSliceMut::new(&mut x);
    obfs.decrypt(res);

    assert!(std::str::from_utf8(res[8..].as_ref()).unwrap() == "hhh");
}<|MERGE_RESOLUTION|>--- conflicted
+++ resolved
@@ -41,13 +41,8 @@
         });
     }
 
-<<<<<<< HEAD
-    fn encrpyt(&self, data: &mut [u8]) -> Bytes {
-        let salt: [u8; 8] = rand::rng().random();
-=======
     fn encrypt(&self, data: &mut [u8]) -> Bytes {
         let salt: [u8; 8] = rand::thread_rng().gen();
->>>>>>> f5e7eb06
 
         let mut res = BytesMut::with_capacity(8 + data.len());
         res.put_slice(&salt);
