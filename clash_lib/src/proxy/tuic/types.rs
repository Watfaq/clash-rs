use crate::{
<<<<<<< HEAD
    app::{dns::ThreadSafeDNSResolver, net::get_outbound_interface},
    proxy::utils::new_udp_socket,
=======
    app::dns::ThreadSafeDNSResolver,
    proxy::utils::{Interface, get_outbound_interface, new_udp_socket},
>>>>>>> e2c9c866
    session::SocksAddr as ClashSocksAddr,
};

use anyhow::Result;
use quinn::{
    Connection as QuinnConnection, Endpoint as QuinnEndpoint, ZeroRttAccepted,
};
use register_count::Counter;
use std::{
    collections::HashMap,
    net::{IpAddr, SocketAddr},
    sync::{Arc, atomic::AtomicU32},
    time::Duration,
};
use tokio::sync::RwLock as AsyncRwLock;
use tracing::debug;
use tuic_quinn::Connection as InnerConnection;
use uuid::Uuid;

use crate::proxy::datagram::UdpPacket;

pub struct TuicEndpoint {
    pub ep: QuinnEndpoint,
    pub server: ServerAddr,
    pub uuid: Uuid,
    pub password: Arc<[u8]>,
    pub udp_relay_mode: UdpRelayMode,
    pub zero_rtt_handshake: bool,
    pub heartbeat: Duration,
    pub gc_interval: Duration,
    pub gc_lifetime: Duration,
}
impl TuicEndpoint {
    pub async fn connect(
        &self,
        resolver: &ThreadSafeDNSResolver,
        rebind: bool,
    ) -> Result<Arc<TuicConnection>> {
        let remote_addr = self.server.resolve(resolver).await?;
        let connect_to = async {
            // if client and server don't match each other or forced to rebind,
            // then rebind local socket
            if rebind {
                debug!("rebinding endpoint UDP socket");

                let socket = {
                    let iface = get_outbound_interface();
                    new_udp_socket(
                        None,
                        iface.map(|x| x.name.as_str().into()),
                        #[cfg(target_os = "linux")]
                        None,
                    )
                    .await?
                };

                debug!("rebound endpoint UDP socket to {}", socket.local_addr()?);

                self.ep.rebind(socket.into_std()?).map_err(|err| {
                    anyhow!("failed to rebind endpoint UDP socket {}", err)
                })?;
            }

            tracing::trace!(
                "connecting to {} {} from {}",
                remote_addr,
                self.server.server_name(),
                self.ep.local_addr().unwrap()
            );

            let conn = self.ep.connect(remote_addr, self.server.server_name())?;
            let (conn, zero_rtt_accepted) = if self.zero_rtt_handshake {
                match conn.into_0rtt() {
                    Ok((conn, zero_rtt_accepted)) => (conn, Some(zero_rtt_accepted)),
                    Err(conn) => (conn.await?, None),
                }
            } else {
                (conn.await?, None)
            };

            Ok((conn, zero_rtt_accepted))
        };

        match connect_to.await {
            Ok((conn, zero_rtt_accepted)) => Ok(TuicConnection::new(
                conn,
                zero_rtt_accepted,
                self.udp_relay_mode,
                self.uuid,
                self.password.clone(),
                self.heartbeat,
                self.gc_interval,
                self.gc_lifetime,
            )),
            Err(err) => Err(err),
        }
    }
}

#[derive(Clone)]
pub struct TuicConnection {
    pub conn: QuinnConnection,
    pub inner: InnerConnection<tuic_quinn::side::Client>,
    pub uuid: Uuid,
    pub password: Arc<[u8]>,
    pub remote_uni_stream_cnt: Counter,
    pub remote_bi_stream_cnt: Counter,
    pub max_concurrent_uni_streams: Arc<AtomicU32>,
    pub max_concurrent_bi_streams: Arc<AtomicU32>,
    pub udp_relay_mode: UdpRelayMode,
    pub udp_sessions: Arc<AsyncRwLock<HashMap<u16, UdpSession>>>,
}

pub struct UdpSession {
    pub incoming: tokio::sync::mpsc::Sender<UdpPacket>,
    pub local_addr: ClashSocksAddr,
}

impl TuicConnection {
    pub fn check_open(&self) -> Result<()> {
        match self.conn.close_reason() {
            Some(err) => Err(err)?,
            None => Ok(()),
        }
    }

    #[allow(clippy::too_many_arguments)]
    fn new(
        conn: QuinnConnection,
        zero_rtt_accepted: Option<ZeroRttAccepted>,
        udp_relay_mode: UdpRelayMode,
        uuid: Uuid,
        password: Arc<[u8]>,
        heartbeat: Duration,
        gc_interval: Duration,
        gc_lifetime: Duration,
    ) -> Arc<Self> {
        let conn = Self {
            conn: conn.clone(),
            inner: InnerConnection::<tuic_quinn::side::Client>::new(conn),
            uuid,
            password,
            udp_relay_mode,
            remote_uni_stream_cnt: Counter::new(),
            remote_bi_stream_cnt: Counter::new(),
            // TODO: seems tuic dynamically adjust the size of max concurrent
            // streams, is it necessary to configure the stream size?
            max_concurrent_uni_streams: Arc::new(AtomicU32::new(32)),
            max_concurrent_bi_streams: Arc::new(AtomicU32::new(32)),
            udp_sessions: Arc::new(AsyncRwLock::new(HashMap::new())),
        };
        let conn = Arc::new(conn);
        tokio::spawn(conn.clone().init(
            zero_rtt_accepted,
            heartbeat,
            gc_interval,
            gc_lifetime,
        ));

        conn
    }

    async fn init(
        self: Arc<Self>,
        zero_rtt_accepted: Option<ZeroRttAccepted>,
        heartbeat: Duration,
        gc_interval: Duration,
        gc_lifetime: Duration,
    ) {
        tracing::info!("connection established");

        // TODO check the cancellation safety of tuic_auth
        tokio::spawn(self.clone().tuic_auth(zero_rtt_accepted));
        tokio::spawn(self.clone().cyclical_tasks(
            heartbeat,
            gc_interval,
            gc_lifetime,
        ));

        let err = loop {
            tokio::select! {
                res = self.accept_uni_stream() => match res {
                    Ok((recv, reg)) => tokio::spawn(self.clone().handle_uni_stream(recv, reg)),
                    Err(err) => break err,
                },
                res = self.accept_bi_stream() => match res {
                    Ok((send, recv, reg)) => tokio::spawn(self.clone().handle_bi_stream(send, recv, reg)),
                    Err(err) => break err,
                },
                res = self.accept_datagram() => match res {
                    Ok(dg) => tokio::spawn(self.clone().handle_datagram(dg)),
                    Err(err) => break err,
                },
            };
        };

        tracing::warn!("connection error: {err:?}");
    }
}

pub struct ServerAddr {
    domain: String,
    port: u16,
    ip: Option<IpAddr>,
}
impl ServerAddr {
    pub fn new(domain: String, port: u16, ip: Option<IpAddr>) -> Self {
        Self { domain, port, ip }
    }

    pub fn server_name(&self) -> &str {
        &self.domain
    }

    pub async fn resolve(
        &self,
        resolver: &ThreadSafeDNSResolver,
    ) -> Result<SocketAddr> {
        if let Some(ip) = self.ip {
            Ok(SocketAddr::from((ip, self.port)))
        } else {
            let ip = resolver
                .resolve(self.domain.as_str(), false)
                .await?
                .ok_or(anyhow!("Resolve failed: unknown hostname"))?;
            Ok(SocketAddr::from((ip, self.port)))
        }
    }
}

#[derive(Debug, Clone, Copy)]
pub enum UdpRelayMode {
    Native,
    Quic,
}
impl From<&str> for UdpRelayMode {
    fn from(s: &str) -> Self {
        if s.eq_ignore_ascii_case("native") {
            Self::Native
        } else if s.eq_ignore_ascii_case("quic") {
            Self::Quic
        } else {
            // TODO logging
            Self::Quic
        }
    }
}

#[derive(Debug, Clone, Copy)]
pub enum CongestionControl {
    Cubic,
    NewReno,
    Bbr,
}
impl From<&str> for CongestionControl {
    fn from(s: &str) -> Self {
        if s.eq_ignore_ascii_case("cubic") {
            Self::Cubic
        } else if s.eq_ignore_ascii_case("new_reno")
            || s.eq_ignore_ascii_case("newreno")
        {
            Self::NewReno
        } else if s.eq_ignore_ascii_case("bbr") {
            Self::Bbr
        } else {
            tracing::warn!(
                "Unknown congestion controller {s}. Use default controller"
            );
            Self::default()
        }
    }
}

impl Default for CongestionControl {
    fn default() -> Self {
        Self::Cubic
    }
}

pub trait SocketAdderTrans {
    fn into_tuic(self) -> tuic::Address;
}
impl SocketAdderTrans for crate::session::SocksAddr {
    fn into_tuic(self) -> tuic::Address {
        use crate::session::SocksAddr;
        match self {
            SocksAddr::Ip(addr) => tuic::Address::SocketAddress(addr),
            SocksAddr::Domain(domain, port) => {
                tuic::Address::DomainAddress(domain, port)
            }
        }
    }
}<|MERGE_RESOLUTION|>--- conflicted
+++ resolved
@@ -1,11 +1,6 @@
 use crate::{
-<<<<<<< HEAD
     app::{dns::ThreadSafeDNSResolver, net::get_outbound_interface},
     proxy::utils::new_udp_socket,
-=======
-    app::dns::ThreadSafeDNSResolver,
-    proxy::utils::{Interface, get_outbound_interface, new_udp_socket},
->>>>>>> e2c9c866
     session::SocksAddr as ClashSocksAddr,
 };
 
