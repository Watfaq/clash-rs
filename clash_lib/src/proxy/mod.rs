use crate::app::dispatcher::{BoxedChainedDatagram, BoxedChainedStream};
use crate::app::dns::ThreadSafeDNSResolver;
use crate::proxy::datagram::UdpPacket;
use crate::proxy::utils::Interface;
use crate::session::{Session, SocksAddr};
use async_trait::async_trait;
use erased_serde::Serialize as ESerialize;
use futures::{Sink, Stream};
use serde::{Deserialize, Serialize};

use std::collections::HashMap;
use std::fmt::Debug;
use std::io;
use std::sync::Arc;

use tokio::io::AsyncRead;
use tokio::io::AsyncWrite;

pub mod direct;
pub mod reject;

pub mod http;
pub mod mixed;

pub(crate) mod datagram;
mod options;

<<<<<<< HEAD
=======
pub mod converters;
#[cfg(feature = "shadowsocks")]
>>>>>>> 21d73ab2
pub mod shadowsocks;
pub mod socks;
pub mod tor;
pub mod trojan;
pub mod tun;
pub mod utils;
pub mod vmess;
pub mod wg;

pub mod fallback;
pub mod loadbalance;
pub mod relay;
pub mod selector;
pub mod urltest;

mod transport;

#[cfg(test)]
pub mod mocks;

#[derive(thiserror::Error, Debug)]
pub enum ProxyError {
    #[error(transparent)]
    Io(#[from] io::Error),
    #[error("proxy error: {0}")]
    General(String),
    #[error("invalid url: {0}")]
    InvalidUrl(String),
    #[allow(dead_code)]
    #[error("socks5 error: {0}")]
    Socks5(String),
}

pub trait ProxyStream: AsyncRead + AsyncWrite + Send + Sync + Unpin + Debug {}
impl<T> ProxyStream for T where T: AsyncRead + AsyncWrite + Send + Sync + Unpin + Debug {}
pub type AnyStream = Box<dyn ProxyStream>;

pub trait InboundDatagram<Item>:
    Stream<Item = Item> + Sink<Item, Error = io::Error> + Send + Sync + Unpin + Debug
{
}
pub type AnyInboundDatagram =
    Box<dyn InboundDatagram<UdpPacket, Error = io::Error, Item = UdpPacket>>;

pub trait OutboundDatagram<Item>:
    Stream<Item = Item> + Sink<Item, Error = io::Error> + Send + Sync + Unpin
{
}

impl<T, U> OutboundDatagram<U> for T where
    T: Stream<Item = U> + Sink<U, Error = io::Error> + Send + Sync + Unpin
{
}

pub type AnyOutboundDatagram =
    Box<dyn OutboundDatagram<UdpPacket, Item = UdpPacket, Error = io::Error>>;

#[derive(Default, Debug, Clone)]
pub struct CommonOption {
    #[allow(dead_code)]
    so_mark: Option<u32>,
    iface: Option<Interface>,
}

#[async_trait]
pub trait InboundListener: Send + Sync + Unpin {
    /// support tcp or not
    fn handle_tcp(&self) -> bool;
    /// support udp or not
    fn handle_udp(&self) -> bool;
    async fn listen_tcp(&self) -> io::Result<()>;
    async fn listen_udp(&self) -> io::Result<()>;
}

pub type AnyInboundListener = Arc<dyn InboundListener>;

#[derive(Serialize, Deserialize)]
pub enum OutboundType {
    Shadowsocks,
    Vmess,
    Trojan,
    WireGuard,
    Tor,

    #[serde(rename = "URLTest")]
    UrlTest,
    Selector,
    Relay,
    LoadBalance,
    Fallback,

    Direct,
    Reject,
}

#[async_trait]
pub trait OutboundHandler: Sync + Send + Unpin {
    /// The name of the outbound handler
    fn name(&self) -> &str;

    /// The protocol of the outbound handler
    /// only contains Type information, do not rely on the underlying value
    fn proto(&self) -> OutboundType;

    /// The proxy remote address
    async fn remote_addr(&self) -> Option<SocksAddr>;

    /// whether the outbound handler support UDP
    async fn support_udp(&self) -> bool;

    /// connect to remote target via TCP
    async fn connect_stream(
        &self,
        sess: &Session,
        resolver: ThreadSafeDNSResolver,
    ) -> io::Result<BoxedChainedStream>;

    /// wraps a stream with outbound handler
    async fn proxy_stream(
        &self,
        s: AnyStream,
        sess: &Session,
        resolver: ThreadSafeDNSResolver,
    ) -> io::Result<AnyStream>;

    /// connect to remote target via UDP
    async fn connect_datagram(
        &self,
        sess: &Session,
        resolver: ThreadSafeDNSResolver,
    ) -> io::Result<BoxedChainedDatagram>;

    /// for API
    /// the map only contains basic information
    /// to populate history/liveness information, use the proxy_manager
    async fn as_map(&self) -> HashMap<String, Box<dyn ESerialize + Send>> {
        let mut m = HashMap::new();
        m.insert("type".to_string(), Box::new(self.proto()) as _);

        m
    }
}
pub type AnyOutboundHandler = Arc<dyn OutboundHandler>;<|MERGE_RESOLUTION|>--- conflicted
+++ resolved
@@ -25,11 +25,8 @@
 pub(crate) mod datagram;
 mod options;
 
-<<<<<<< HEAD
-=======
 pub mod converters;
 #[cfg(feature = "shadowsocks")]
->>>>>>> 21d73ab2
 pub mod shadowsocks;
 pub mod socks;
 pub mod tor;
