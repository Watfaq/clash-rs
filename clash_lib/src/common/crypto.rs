use std::ffi::CStr;

use crate::Error;

use aes::cipher::{AsyncStreamCipher, KeyIvInit};
use aes_gcm::aes::cipher::Unsigned;
use aes_gcm::{AeadInPlace, KeyInit};

pub fn aes_cfb_encrypt(key: &[u8], iv: &[u8], data: &mut [u8]) -> anyhow::Result<()> {
    match key.len() {
        16 => {
<<<<<<< HEAD
            cfb_mode::Encryptor::<aes::Aes256>::new(key.into(), iv.into()).encrypt(data);
=======
            cfb_mode::Encryptor::<aes::Aes128>::new(key.into(), iv.into()).encrypt(data);
>>>>>>> 8ea1fb9d
            Ok(())
        }
        24 => {
            cfb_mode::Encryptor::<aes::Aes192>::new(key.into(), iv.into()).encrypt(data);
            Ok(())
        }
        32 => {
<<<<<<< HEAD
            cfb_mode::Encryptor::<aes::Aes128>::new(key.into(), iv.into()).encrypt(data);
=======
            cfb_mode::Encryptor::<aes::Aes256>::new(key.into(), iv.into()).encrypt(data);
>>>>>>> 8ea1fb9d
            Ok(())
        }
        _ => anyhow::bail!("invalid key length"),
    }
}

pub fn aes_cfb_decrypt(key: &[u8], iv: &[u8], data: &mut [u8]) -> anyhow::Result<()> {
    match key.len() {
        16 => {
<<<<<<< HEAD
            cfb_mode::Decryptor::<aes::Aes256>::new(key.into(), iv.into()).decrypt(data);
=======
            cfb_mode::Decryptor::<aes::Aes128>::new(key.into(), iv.into()).decrypt(data);
>>>>>>> 8ea1fb9d
            Ok(())
        }
        24 => {
            cfb_mode::Decryptor::<aes::Aes192>::new(key.into(), iv.into()).decrypt(data);
            Ok(())
        }
        32 => {
<<<<<<< HEAD
            cfb_mode::Decryptor::<aes::Aes128>::new(key.into(), iv.into()).decrypt(data);
=======
            cfb_mode::Decryptor::<aes::Aes256>::new(key.into(), iv.into()).decrypt(data);
>>>>>>> 8ea1fb9d
            Ok(())
        }
        _ => anyhow::bail!("invalid key length"),
    }
}

pub fn aes_gcm_seal(
    key: &[u8],
    nonce: &[u8],
    data: &[u8],
    ad: Option<&[u8]>,
) -> anyhow::Result<Vec<u8>> {
    unsafe {
        let ctx = boring_sys::EVP_AEAD_CTX_new(
            match key.len() {
                16 => boring_sys::EVP_aead_aes_128_gcm(),
                24 => boring_sys::EVP_aead_aes_192_gcm(),
                32 => boring_sys::EVP_aead_aes_256_gcm(),
                _ => anyhow::bail!("invalid key length"),
            },
            key.as_ptr(),
            key.len(),
            boring_sys::EVP_AEAD_DEFAULT_TAG_LENGTH as _,
        );

        let mut out = vec![0u8; data.len() + boring_sys::EVP_AEAD_MAX_OVERHEAD as usize];

        let mut out_len = 0;

        let rv = boring_sys::EVP_AEAD_CTX_seal(
            ctx,
            out.as_mut_ptr(),
            &mut out_len,
            out.len(),
            nonce.as_ptr(),
            nonce.len(),
            data.as_ptr(),
            data.len(),
            match ad {
                Some(ad) => ad.as_ptr(),
                None => std::ptr::null(),
            },
            match ad {
                Some(ad) => ad.len(),
                None => 0,
            },
        );

        boring_sys::EVP_AEAD_CTX_free(ctx);

        return if rv != 1 {
            Err(Error::Crypto(
                CStr::from_ptr(
                    boring_sys::ERR_reason_error_string(boring_sys::ERR_get_error()) as _,
                )
                .to_str()
                .expect("openssl error string is not utf8")
                .to_owned(),
            )
            .into())
        } else {
            out.truncate(out_len);
            Ok(out)
        };
    }
}

pub fn aes_gcm_open(
    key: &[u8],
    nonce: &[u8],
    data: &[u8],
    ad: Option<&[u8]>,
) -> anyhow::Result<Vec<u8>> {
    unsafe {
        let ctx = boring_sys::EVP_AEAD_CTX_new(
            match key.len() {
                16 => boring_sys::EVP_aead_aes_128_gcm(),
                24 => boring_sys::EVP_aead_aes_192_gcm(),
                32 => boring_sys::EVP_aead_aes_256_gcm(),
                _ => anyhow::bail!("invalid key length"),
            },
            key.as_ptr(),
            key.len(),
            boring_sys::EVP_AEAD_DEFAULT_TAG_LENGTH as _,
        );

        let mut out = vec![0u8; data.len()];

        let mut out_len = 0;

        let rv = boring_sys::EVP_AEAD_CTX_open(
            ctx,
            out.as_mut_ptr(),
            &mut out_len,
            out.len(),
            nonce.as_ptr(),
            nonce.len(),
            data.as_ptr(),
            data.len(),
            match ad {
                Some(ad) => ad.as_ptr(),
                None => std::ptr::null(),
            },
            match ad {
                Some(ad) => ad.len(),
                None => 0,
            },
        );

        boring_sys::EVP_AEAD_CTX_free(ctx);

        return if rv != 1 {
            Err(Error::Crypto(
                CStr::from_ptr(
                    boring_sys::ERR_reason_error_string(boring_sys::ERR_get_error()) as _,
                )
                .to_str()
                .expect("openssl error string is not utf8")
                .to_owned(),
            )
            .into())
        } else {
            out.truncate(out_len);
            Ok(out)
        };
    }
}

pub trait AeadCipherHelper: AeadInPlace {
    fn new_with_slice(key: &[u8]) -> Self;
    /// it's up to the caller to ensure that the buffer is large enough
    /// i.e. buffer.len() >= plaintext.len() + Self::TagSize::to_usize()
    fn encrypt_in_place_with_slice(&self, nonce: &[u8], aad: &[u8], buffer: &mut [u8]) {
        let tag_pos = buffer.len() - Self::TagSize::to_usize();
        let (msg, tag) = buffer.split_at_mut(tag_pos);
        let x = self
            .encrypt_in_place_detached(nonce.into(), aad, msg)
            .expect("encryption failure!");
        tag.copy_from_slice(x.as_slice());
    }

    fn decrypt_in_place_with_slice(
        &self,
        nonce: &[u8],
        aad: &[u8],
        buffer: &mut [u8],
    ) -> Result<(), aes_gcm::Error> {
        let tag_pos = buffer.len() - Self::TagSize::to_usize();
        let (msg, tag) = buffer.split_at_mut(tag_pos);
        self.decrypt_in_place_detached(
            nonce.into(),
            aad,
            msg,
            aes_gcm::aead::Tag::<Self>::from_slice(tag),
        )
    }
}

impl AeadCipherHelper for aes_gcm::Aes128Gcm {
    fn new_with_slice(key: &[u8]) -> Self {
        aes_gcm::Aes128Gcm::new(key.into())
    }
}

impl AeadCipherHelper for aes_gcm::Aes256Gcm {
    fn new_with_slice(key: &[u8]) -> Self {
        aes_gcm::Aes256Gcm::new(key.into())
    }
}

impl AeadCipherHelper for chacha20poly1305::ChaCha20Poly1305 {
    fn new_with_slice(key: &[u8]) -> Self {
        chacha20poly1305::ChaCha20Poly1305::new(key.into())
    }
}
#[cfg(test)]
mod tests {

    use crate::common::{crypto::aes_gcm_open, utils};

    use super::{aes_cfb_encrypt, aes_gcm_seal};

    #[test]
    fn test_aes_cfb_256() {
        let key = "2b7e151628aed2a6abf7158809cf4f3c";
        let iv = "000102030405060708090a0b0c0d0e0f";

        let plain = "6bc1bee22e409f96e93d7e117393172a";
        let expect = "3b3fd92eb72dad20333449f8e83cfb4a";

        let mut binding = utils::decode_hex(plain).expect("plain");
        let data = binding.as_mut();

        aes_cfb_encrypt(
            utils::decode_hex(key).expect("key").as_slice(),
            utils::decode_hex(iv).expect("iv").as_slice(),
            data,
        )
        .expect("encryption");

        assert_eq!(data, &mut utils::decode_hex(expect).expect("ciphered"));
    }

    #[test]
    fn test_aes_gcm_seal_ok() {
        let key = "1234567890123456".as_bytes();
        let nonce = "456".as_bytes();
        let data = "789".as_bytes();
        let ad = "abc".as_bytes();
        let encrypted = aes_gcm_seal(key, nonce, data, Some(ad)).expect("sealed");

        let decrypted = aes_gcm_open(key, nonce, &encrypted, Some(ad)).expect("opened");
        assert_eq!(decrypted, data);
    }

    #[test]
    fn test_aes_gcm_seal_fail() {
        let key = "1234567890123456".as_bytes();
        let nonce = "456".as_bytes();
        let data = "789".as_bytes();
        let ad = "abc".as_bytes();
        let encrypted = aes_gcm_seal(key, nonce, data, Some(ad)).expect("sealed");

        let key2 = "1234567890123457".as_bytes();
        let decrypted = aes_gcm_open(key2, nonce, &encrypted, Some(ad));

        assert!(decrypted.is_err());
        assert_eq!(
            decrypted.unwrap_err().to_string(),
            "crypto error: BAD_DECRYPT"
        );
    }
}<|MERGE_RESOLUTION|>--- conflicted
+++ resolved
@@ -9,11 +9,7 @@
 pub fn aes_cfb_encrypt(key: &[u8], iv: &[u8], data: &mut [u8]) -> anyhow::Result<()> {
     match key.len() {
         16 => {
-<<<<<<< HEAD
-            cfb_mode::Encryptor::<aes::Aes256>::new(key.into(), iv.into()).encrypt(data);
-=======
             cfb_mode::Encryptor::<aes::Aes128>::new(key.into(), iv.into()).encrypt(data);
->>>>>>> 8ea1fb9d
             Ok(())
         }
         24 => {
@@ -21,11 +17,7 @@
             Ok(())
         }
         32 => {
-<<<<<<< HEAD
-            cfb_mode::Encryptor::<aes::Aes128>::new(key.into(), iv.into()).encrypt(data);
-=======
             cfb_mode::Encryptor::<aes::Aes256>::new(key.into(), iv.into()).encrypt(data);
->>>>>>> 8ea1fb9d
             Ok(())
         }
         _ => anyhow::bail!("invalid key length"),
@@ -35,11 +27,7 @@
 pub fn aes_cfb_decrypt(key: &[u8], iv: &[u8], data: &mut [u8]) -> anyhow::Result<()> {
     match key.len() {
         16 => {
-<<<<<<< HEAD
-            cfb_mode::Decryptor::<aes::Aes256>::new(key.into(), iv.into()).decrypt(data);
-=======
             cfb_mode::Decryptor::<aes::Aes128>::new(key.into(), iv.into()).decrypt(data);
->>>>>>> 8ea1fb9d
             Ok(())
         }
         24 => {
@@ -47,11 +35,7 @@
             Ok(())
         }
         32 => {
-<<<<<<< HEAD
-            cfb_mode::Decryptor::<aes::Aes128>::new(key.into(), iv.into()).decrypt(data);
-=======
             cfb_mode::Decryptor::<aes::Aes256>::new(key.into(), iv.into()).decrypt(data);
->>>>>>> 8ea1fb9d
             Ok(())
         }
         _ => anyhow::bail!("invalid key length"),
